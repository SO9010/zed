use crate::schema::json_schema_for;
use anyhow::{Result, anyhow};
use assistant_tool::{ActionLog, Tool, ToolResult};
use futures::StreamExt;
use gpui::{App, Entity, Task};
use language::OffsetRangeExt;
use language_model::{LanguageModelRequestMessage, LanguageModelToolSchemaFormat};
use project::{
    Project,
    search::{SearchQuery, SearchResult},
};
use schemars::JsonSchema;
use serde::{Deserialize, Serialize};
use std::{cmp, fmt::Write, sync::Arc};
use ui::IconName;
use util::markdown::MarkdownString;
use util::paths::PathMatcher;

#[derive(Debug, Serialize, Deserialize, JsonSchema)]
pub struct RegexSearchToolInput {
    /// A regex pattern to search for in the entire project. Note that the regex
    /// will be parsed by the Rust `regex` crate.
    pub regex: String,

    /// Optional starting position for paginated results (0-based).
    /// When not provided, starts from the beginning.
    #[serde(default)]
    pub offset: u32,

    /// Whether the regex is case-sensitive. Defaults to false (case-insensitive).
    #[serde(default)]
    pub case_sensitive: bool,
}

impl RegexSearchToolInput {
    /// Which page of search results this is.
    pub fn page(&self) -> u32 {
        1 + (self.offset / RESULTS_PER_PAGE)
    }
}

const RESULTS_PER_PAGE: u32 = 20;

pub struct RegexSearchTool;

impl Tool for RegexSearchTool {
    fn name(&self) -> String {
        "regex_search".into()
    }

    fn needs_confirmation(&self, _: &serde_json::Value, _: &App) -> bool {
        false
    }

    fn description(&self) -> String {
        include_str!("./regex_search_tool/description.md").into()
    }

    fn icon(&self) -> IconName {
        IconName::Regex
    }

    fn input_schema(&self, format: LanguageModelToolSchemaFormat) -> serde_json::Value {
        json_schema_for::<RegexSearchToolInput>(format)
    }

    fn ui_text(&self, input: &serde_json::Value) -> String {
        match serde_json::from_value::<RegexSearchToolInput>(input.clone()) {
            Ok(input) => {
                let page = input.page();
                let regex_str = MarkdownString::inline_code(&input.regex);
                let case_info = if input.case_sensitive {
                    " (case-sensitive)"
                } else {
                    ""
                };

                if page > 1 {
                    format!("Get page {page} of search results for regex {regex_str}{case_info}")
                } else {
                    format!("Search files for regex {regex_str}{case_info}")
                }
            }
            Err(_) => "Search with regex".to_string(),
        }
    }

    fn run(
        self: Arc<Self>,
        input: serde_json::Value,
        _messages: &[LanguageModelRequestMessage],
        project: Entity<Project>,
        _action_log: Entity<ActionLog>,
        cx: &mut App,
    ) -> ToolResult {
        const CONTEXT_LINES: u32 = 2;

<<<<<<< HEAD
        let (offset, regex) = match serde_json::from_value::<RegexSearchToolInput>(input) {
            Ok(input) => (input.offset, input.regex),
            Err(err) => return Task::ready(Err(anyhow!(err))).into(),
        };
=======
        let (offset, regex, case_sensitive) =
            match serde_json::from_value::<RegexSearchToolInput>(input) {
                Ok(input) => (input.offset, input.regex, input.case_sensitive),
                Err(err) => return Task::ready(Err(anyhow!(err))),
            };
>>>>>>> ba767a19

        let query = match SearchQuery::regex(
            &regex,
            false,
            case_sensitive,
            false,
            false,
            PathMatcher::default(),
            PathMatcher::default(),
            None,
        ) {
            Ok(query) => query,
            Err(error) => return Task::ready(Err(error)).into(),
        };

        let results = project.update(cx, |project, cx| project.search(query, cx));

        cx.spawn(async move|cx|  {
            futures::pin_mut!(results);

            let mut output = String::new();
            let mut skips_remaining = offset;
            let mut matches_found = 0;
            let mut has_more_matches = false;

            while let Some(SearchResult::Buffer { buffer, ranges }) = results.next().await {
                if ranges.is_empty() {
                    continue;
                }

                buffer.read_with(cx, |buffer, cx| -> Result<(), anyhow::Error> {
                    if let Some(path) = buffer.file().map(|file| file.full_path(cx)) {
                        let mut file_header_written = false;
                        let mut ranges = ranges
                            .into_iter()
                            .map(|range| {
                                let mut point_range = range.to_point(buffer);
                                point_range.start.row =
                                    point_range.start.row.saturating_sub(CONTEXT_LINES);
                                point_range.start.column = 0;
                                point_range.end.row = cmp::min(
                                    buffer.max_point().row,
                                    point_range.end.row + CONTEXT_LINES,
                                );
                                point_range.end.column = buffer.line_len(point_range.end.row);
                                point_range
                            })
                            .peekable();

                        while let Some(mut range) = ranges.next() {
                            if skips_remaining > 0 {
                                skips_remaining -= 1;
                                continue;
                            }

                            // We'd already found a full page of matches, and we just found one more.
                            if matches_found >= RESULTS_PER_PAGE {
                                has_more_matches = true;
                                return Ok(());
                            }

                            while let Some(next_range) = ranges.peek() {
                                if range.end.row >= next_range.start.row {
                                    range.end = next_range.end;
                                    ranges.next();
                                } else {
                                    break;
                                }
                            }

                            if !file_header_written {
                                writeln!(output, "\n## Matches in {}", path.display())?;
                                file_header_written = true;
                            }

                            let start_line = range.start.row + 1;
                            let end_line = range.end.row + 1;
                            writeln!(output, "\n### Lines {start_line}-{end_line}\n```")?;
                            output.extend(buffer.text_for_range(range));
                            output.push_str("\n```\n");

                            matches_found += 1;
                        }
                    }

                    Ok(())
                })??;
            }

            if matches_found == 0 {
                Ok("No matches found".to_string())
            } else if has_more_matches {
                Ok(format!(
                    "Showing matches {}-{} (there were more matches found; use offset: {} to see next page):\n{output}",
                    offset + 1,
                    offset + matches_found,
                    offset + RESULTS_PER_PAGE,
                ))
            } else {
                Ok(format!("Found {matches_found} matches:\n{output}"))
            }
        }).into()
    }
}<|MERGE_RESOLUTION|>--- conflicted
+++ resolved
@@ -95,18 +95,11 @@
     ) -> ToolResult {
         const CONTEXT_LINES: u32 = 2;
 
-<<<<<<< HEAD
-        let (offset, regex) = match serde_json::from_value::<RegexSearchToolInput>(input) {
-            Ok(input) => (input.offset, input.regex),
-            Err(err) => return Task::ready(Err(anyhow!(err))).into(),
-        };
-=======
         let (offset, regex, case_sensitive) =
             match serde_json::from_value::<RegexSearchToolInput>(input) {
                 Ok(input) => (input.offset, input.regex, input.case_sensitive),
-                Err(err) => return Task::ready(Err(anyhow!(err))),
+                Err(err) => return Task::ready(Err(anyhow!(err))).into(),
             };
->>>>>>> ba767a19
 
         let query = match SearchQuery::regex(
             &regex,
@@ -124,7 +117,7 @@
 
         let results = project.update(cx, |project, cx| project.search(query, cx));
 
-        cx.spawn(async move|cx|  {
+        let output = cx.spawn(async move|cx|  {
             futures::pin_mut!(results);
 
             let mut output = String::new();
@@ -208,6 +201,7 @@
             } else {
                 Ok(format!("Found {matches_found} matches:\n{output}"))
             }
-        }).into()
+        });
+        output.into()
     }
 }