use std::path::Path;
use std::rc::Rc;

use crate::{AgentServer, AgentServerCommand, acp_connection::AcpConnection};
use acp_thread::AgentConnection;
use anyhow::Result;
use gpui::{Entity, Task};
use project::Project;
use settings::SettingsStore;
use ui::App;

use crate::AllAgentServersSettings;

#[derive(Clone)]
pub struct Gemini;

const ACP_ARG: &str = "--experimental-acp";

impl AgentServer for Gemini {
    fn name(&self) -> &'static str {
        "Gemini"
    }

    fn empty_state_headline(&self) -> &'static str {
        "Welcome to Gemini"
    }

    fn empty_state_message(&self) -> &'static str {
        "Ask questions, edit files, run commands.\nBe specific for the best results."
    }

    fn logo(&self) -> ui::IconName {
        ui::IconName::AiGemini
    }

    fn connect(
        &self,
        _root_dir: &Path,
        project: &Entity<Project>,
        cx: &mut App,
    ) -> Task<Result<Rc<dyn AgentConnection>>> {
        let project = project.clone();
        let server_name = self.name();
        cx.spawn(async move |cx| {
<<<<<<< HEAD
            let settings = cx.read_global(|settings: &SettingsStore, _| {
                settings.get::<AllAgentServersSettings>(None).gemini.clone()
            })?;

            let Some(command) =
                AgentServerCommand::resolve("gemini", &[ACP_ARG], settings, &project, cx).await
            else {
                anyhow::bail!("Failed to find gemini binary");
            };
            // todo! check supported version

            let conn = AcpConnection::stdio(server_name, command, cx).await?;
            Ok(Rc::new(conn) as _)
=======
            let command = this.command(&project, cx).await?;

            let mut child = util::command::new_smol_command(&command.path)
                .args(command.args.iter())
                .current_dir(root_dir)
                .stdin(std::process::Stdio::piped())
                .stdout(std::process::Stdio::piped())
                .stderr(std::process::Stdio::inherit())
                .kill_on_drop(true)
                .spawn()?;

            let stdin = child.stdin.take().unwrap();
            let stdout = child.stdout.take().unwrap();

            let foreground_executor = cx.foreground_executor().clone();

            let thread_rc = Rc::new(RefCell::new(WeakEntity::new_invalid()));

            let (connection, io_fut) = acp_old::AgentConnection::connect_to_agent(
                OldAcpClientDelegate::new(thread_rc.clone(), cx.clone()),
                stdin,
                stdout,
                move |fut| foreground_executor.spawn(fut).detach(),
            );

            let io_task = cx.background_spawn(async move {
                io_fut.await.log_err();
            });

            let child_status = cx.background_spawn(async move {
                let result = match child.status().await {
                    Err(e) => Err(anyhow!(e)),
                    Ok(result) if result.success() => Ok(()),
                    Ok(result) => {
                        if let Some(AgentServerVersion::Unsupported {
                            error_message,
                            upgrade_message,
                            upgrade_command,
                        }) = this.version(&command).await.log_err()
                        {
                            Err(anyhow!(LoadError::Unsupported {
                                error_message,
                                upgrade_message,
                                upgrade_command
                            }))
                        } else {
                            Err(anyhow!(LoadError::Exited(result.code().unwrap_or(-127))))
                        }
                    }
                };
                drop(io_task);
                result
            });

            let connection: Rc<dyn AgentConnection> = Rc::new(OldAcpAgentConnection {
                name,
                connection,
                child_status,
                current_thread: thread_rc,
            });

            Ok(connection)
        })
    }
}

impl Gemini {
    async fn command(
        &self,
        project: &Entity<Project>,
        cx: &mut AsyncApp,
    ) -> Result<AgentServerCommand> {
        let settings = cx.read_global(|settings: &SettingsStore, _| {
            settings.get::<AllAgentServersSettings>(None).gemini.clone()
        })?;

        if let Some(command) =
            AgentServerCommand::resolve("gemini", &[ACP_ARG], settings, &project, cx).await
        {
            return Ok(command);
        };

        let (fs, node_runtime) = project.update(cx, |project, _| {
            (project.fs().clone(), project.node_runtime().cloned())
        })?;
        let node_runtime = node_runtime.context("gemini not found on path")?;

        let directory = ::paths::agent_servers_dir().join("gemini");
        fs.create_dir(&directory).await?;
        node_runtime
            .npm_install_packages(&directory, &[("@google/gemini-cli", "latest")])
            .await?;
        let path = directory.join("node_modules/.bin/gemini");

        Ok(AgentServerCommand {
            path,
            args: vec![ACP_ARG.into()],
            env: None,
>>>>>>> 49b75e9e
        })
    }
}

#[cfg(test)]
pub(crate) mod tests {
    use super::*;
    use crate::AgentServerCommand;
    use std::path::Path;

    crate::common_e2e_tests!(Gemini, allow_option_id = "0");

    pub fn local_command() -> AgentServerCommand {
        let cli_path = Path::new(env!("CARGO_MANIFEST_DIR"))
            .join("../../../gemini-cli/packages/cli")
            .to_string_lossy()
            .to_string();

        AgentServerCommand {
            path: "node".into(),
            args: vec![cli_path],
            env: None,
        }
    }
}<|MERGE_RESOLUTION|>--- conflicted
+++ resolved
@@ -41,8 +41,8 @@
     ) -> Task<Result<Rc<dyn AgentConnection>>> {
         let project = project.clone();
         let server_name = self.name();
+        let working_directory = project.read(cx).active_project_directory(cx);
         cx.spawn(async move |cx| {
-<<<<<<< HEAD
             let settings = cx.read_global(|settings: &SettingsStore, _| {
                 settings.get::<AllAgentServersSettings>(None).gemini.clone()
             })?;
@@ -54,108 +54,8 @@
             };
             // todo! check supported version
 
-            let conn = AcpConnection::stdio(server_name, command, cx).await?;
+            let conn = AcpConnection::stdio(server_name, command, working_directory, cx).await?;
             Ok(Rc::new(conn) as _)
-=======
-            let command = this.command(&project, cx).await?;
-
-            let mut child = util::command::new_smol_command(&command.path)
-                .args(command.args.iter())
-                .current_dir(root_dir)
-                .stdin(std::process::Stdio::piped())
-                .stdout(std::process::Stdio::piped())
-                .stderr(std::process::Stdio::inherit())
-                .kill_on_drop(true)
-                .spawn()?;
-
-            let stdin = child.stdin.take().unwrap();
-            let stdout = child.stdout.take().unwrap();
-
-            let foreground_executor = cx.foreground_executor().clone();
-
-            let thread_rc = Rc::new(RefCell::new(WeakEntity::new_invalid()));
-
-            let (connection, io_fut) = acp_old::AgentConnection::connect_to_agent(
-                OldAcpClientDelegate::new(thread_rc.clone(), cx.clone()),
-                stdin,
-                stdout,
-                move |fut| foreground_executor.spawn(fut).detach(),
-            );
-
-            let io_task = cx.background_spawn(async move {
-                io_fut.await.log_err();
-            });
-
-            let child_status = cx.background_spawn(async move {
-                let result = match child.status().await {
-                    Err(e) => Err(anyhow!(e)),
-                    Ok(result) if result.success() => Ok(()),
-                    Ok(result) => {
-                        if let Some(AgentServerVersion::Unsupported {
-                            error_message,
-                            upgrade_message,
-                            upgrade_command,
-                        }) = this.version(&command).await.log_err()
-                        {
-                            Err(anyhow!(LoadError::Unsupported {
-                                error_message,
-                                upgrade_message,
-                                upgrade_command
-                            }))
-                        } else {
-                            Err(anyhow!(LoadError::Exited(result.code().unwrap_or(-127))))
-                        }
-                    }
-                };
-                drop(io_task);
-                result
-            });
-
-            let connection: Rc<dyn AgentConnection> = Rc::new(OldAcpAgentConnection {
-                name,
-                connection,
-                child_status,
-                current_thread: thread_rc,
-            });
-
-            Ok(connection)
-        })
-    }
-}
-
-impl Gemini {
-    async fn command(
-        &self,
-        project: &Entity<Project>,
-        cx: &mut AsyncApp,
-    ) -> Result<AgentServerCommand> {
-        let settings = cx.read_global(|settings: &SettingsStore, _| {
-            settings.get::<AllAgentServersSettings>(None).gemini.clone()
-        })?;
-
-        if let Some(command) =
-            AgentServerCommand::resolve("gemini", &[ACP_ARG], settings, &project, cx).await
-        {
-            return Ok(command);
-        };
-
-        let (fs, node_runtime) = project.update(cx, |project, _| {
-            (project.fs().clone(), project.node_runtime().cloned())
-        })?;
-        let node_runtime = node_runtime.context("gemini not found on path")?;
-
-        let directory = ::paths::agent_servers_dir().join("gemini");
-        fs.create_dir(&directory).await?;
-        node_runtime
-            .npm_install_packages(&directory, &[("@google/gemini-cli", "latest")])
-            .await?;
-        let path = directory.join("node_modules/.bin/gemini");
-
-        Ok(AgentServerCommand {
-            path,
-            args: vec![ACP_ARG.into()],
-            env: None,
->>>>>>> 49b75e9e
         })
     }
 }
