pub mod tools;

use collections::HashMap;
use project::Project;
use settings::SettingsStore;
use smol::process::Child;
use std::cell::RefCell;
use std::fmt::Display;
use std::path::Path;
use std::pin::pin;
use std::rc::Rc;
use uuid::Uuid;

use agentic_coding_protocol::{
    self as acp, AnyAgentRequest, AnyAgentResult, Client, ProtocolVersion,
    StreamAssistantMessageChunkParams, ToolCallContent, UpdateToolCallParams,
};
use anyhow::{Result, anyhow};
use futures::channel::oneshot;
use futures::future::LocalBoxFuture;
use futures::{AsyncBufReadExt, AsyncWriteExt, SinkExt};
use futures::{
    AsyncRead, AsyncWrite, FutureExt, StreamExt,
    channel::mpsc::{self, UnboundedReceiver, UnboundedSender},
    io::BufReader,
    select_biased,
};
use gpui::{App, AppContext, Entity, Task};
use serde::{Deserialize, Serialize};
use util::ResultExt;

use crate::claude::tools::ClaudeTool;
use crate::mcp_server::{McpConfig, ZedMcpServer};
use crate::{AgentServer, AgentServerCommand, AllAgentServersSettings};
use acp_thread::{AcpClientDelegate, AcpThread, AgentConnection};

#[derive(Clone)]
pub struct ClaudeCode;

impl AgentServer for ClaudeCode {
    fn name(&self) -> &'static str {
        "Claude Code"
    }

    fn empty_state_headline(&self) -> &'static str {
        self.name()
    }

    fn empty_state_message(&self) -> &'static str {
        ""
    }

    fn logo(&self) -> ui::IconName {
        ui::IconName::AiClaude
    }

    fn supports_always_allow(&self) -> bool {
        false
    }

    fn new_thread(
        &self,
        root_dir: &Path,
        project: &Entity<Project>,
        cx: &mut App,
    ) -> Task<Result<Entity<AcpThread>>> {
        let project = project.clone();
        let root_dir = root_dir.to_path_buf();
        let title = self.name().into();
        cx.spawn(async move |cx| {
            let (mut delegate_tx, delegate_rx) = watch::channel(None);
            let tool_id_map = Rc::new(RefCell::new(HashMap::default()));

<<<<<<< HEAD
            let permission_mcp_server =
                ZedMcpServer::new(delegate_rx, tool_id_map.clone(), cx).await?;

            let mut mcp_servers = HashMap::default();
            mcp_servers.insert(
                crate::mcp_server::SERVER_NAME.to_string(),
                permission_mcp_server.server_config()?,
=======
            let mcp_server = ClaudeMcpServer::new(delegate_rx, tool_id_map.clone(), cx).await?;

            let mut mcp_servers = HashMap::default();
            mcp_servers.insert(
                mcp_server::SERVER_NAME.to_string(),
                mcp_server.server_config()?,
>>>>>>> 3a651c54
            );
            let mcp_config = McpConfig { mcp_servers };

            let mcp_config_file = tempfile::NamedTempFile::new()?;
            let (mcp_config_file, mcp_config_path) = mcp_config_file.into_parts();

            let mut mcp_config_file = smol::fs::File::from(mcp_config_file);
            mcp_config_file
                .write_all(serde_json::to_string(&mcp_config)?.as_bytes())
                .await?;
            mcp_config_file.flush().await?;

            let settings = cx.read_global(|settings: &SettingsStore, _| {
                settings.get::<AllAgentServersSettings>(None).claude.clone()
            })?;

            let Some(command) =
                AgentServerCommand::resolve("claude", &[], settings, &project, cx).await
            else {
                anyhow::bail!("Failed to find claude binary");
            };

<<<<<<< HEAD
            let mut child = util::command::new_smol_command(&command.path)
                .args(
                    [
                        "--input-format",
                        "stream-json",
                        "--output-format",
                        "stream-json",
                        "--print",
                        "--verbose",
                        "--mcp-config",
                        mcp_config_path.to_string_lossy().as_ref(),
                        "--permission-prompt-tool",
                        &format!(
                            "mcp__{}__{}",
                            crate::mcp_server::SERVER_NAME,
                            crate::mcp_server::PERMISSION_TOOL
                        ),
                        "--allowedTools",
                        "mcp__zed__Read,mcp__zed__Edit",
                        "--disallowedTools",
                        "Read,Edit",
                    ]
                    .into_iter()
                    .chain(command.args.iter().map(|arg| arg.as_str())),
                )
                .current_dir(root_dir)
                .stdin(std::process::Stdio::piped())
                .stdout(std::process::Stdio::piped())
                .stderr(std::process::Stdio::inherit())
                .kill_on_drop(true)
                .spawn()?;

            let stdin = child.stdin.take().unwrap();
            let stdout = child.stdout.take().unwrap();

=======
>>>>>>> 3a651c54
            let (incoming_message_tx, mut incoming_message_rx) = mpsc::unbounded();
            let (outgoing_tx, outgoing_rx) = mpsc::unbounded();
            let (cancel_tx, mut cancel_rx) = mpsc::unbounded::<oneshot::Sender<Result<()>>>();

            let session_id = Uuid::new_v4();

            log::trace!("Starting session with id: {}", session_id);

            cx.background_spawn(async move {
                let mut outgoing_rx = Some(outgoing_rx);
                let mut mode = ClaudeSessionMode::Start;

                loop {
                    let mut child =
                        spawn_claude(&command, mode, session_id, &mcp_config_path, &root_dir)
                            .await?;
                    mode = ClaudeSessionMode::Resume;

                    let pid = child.id();
                    log::trace!("Spawned (pid: {})", pid);

                    let mut io_fut = pin!(
                        ClaudeAgentConnection::handle_io(
                            outgoing_rx.take().unwrap(),
                            incoming_message_tx.clone(),
                            child.stdin.take().unwrap(),
                            child.stdout.take().unwrap(),
                        )
                        .fuse()
                    );

                    select_biased! {
                        done_tx = cancel_rx.next() => {
                            if let Some(done_tx) = done_tx {
                                log::trace!("Interrupted (pid: {})", pid);
                                let result = send_interrupt(pid as i32);
                                outgoing_rx.replace(io_fut.await?);
                                done_tx.send(result).log_err();
                                continue;
                            }
                        }
                        result = io_fut => {
                            result?;
                        }
                    }

                    log::trace!("Stopped (pid: {})", pid);
                    break;
                }

                drop(mcp_config_path);
                anyhow::Ok(())
            })
            .detach();

            cx.new(|cx| {
                let end_turn_tx = Rc::new(RefCell::new(None));
                let delegate = AcpClientDelegate::new(cx.entity().downgrade(), cx.to_async());
                delegate_tx.send(Some(delegate.clone())).log_err();

                let handler_task = cx.foreground_executor().spawn({
                    let end_turn_tx = end_turn_tx.clone();
                    let tool_id_map = tool_id_map.clone();
                    let delegate = delegate.clone();
                    async move {
                        while let Some(message) = incoming_message_rx.next().await {
                            ClaudeAgentConnection::handle_message(
                                delegate.clone(),
                                message,
                                end_turn_tx.clone(),
                                tool_id_map.clone(),
                            )
                            .await
                        }
                    }
                });

                let mut connection = ClaudeAgentConnection {
                    delegate,
                    outgoing_tx,
                    end_turn_tx,
                    cancel_tx,
                    session_id,
                    _handler_task: handler_task,
                    _mcp_server: None,
                };

                connection._mcp_server = Some(mcp_server);
                acp_thread::AcpThread::new(connection, title, None, project.clone(), cx)
            })
        })
    }
}

#[cfg(unix)]
fn send_interrupt(pid: libc::pid_t) -> anyhow::Result<()> {
    let pid = nix::unistd::Pid::from_raw(pid);

    nix::sys::signal::kill(pid, nix::sys::signal::SIGINT)
        .map_err(|e| anyhow!("Failed to interrupt process: {}", e))
}

#[cfg(windows)]
fn send_interrupt(_pid: i32) -> anyhow::Result<()> {
    panic!("Cancel not implemented on Windows")
}

impl AgentConnection for ClaudeAgentConnection {
    /// Send a request to the agent and wait for a response.
    fn request_any(
        &self,
        params: AnyAgentRequest,
    ) -> LocalBoxFuture<'static, Result<acp::AnyAgentResult>> {
        let delegate = self.delegate.clone();
        let end_turn_tx = self.end_turn_tx.clone();
        let outgoing_tx = self.outgoing_tx.clone();
        let mut cancel_tx = self.cancel_tx.clone();
        let session_id = self.session_id;
        async move {
            match params {
                // todo: consider sending an empty request so we get the init response?
                AnyAgentRequest::InitializeParams(_) => Ok(AnyAgentResult::InitializeResponse(
                    acp::InitializeResponse {
                        is_authenticated: true,
                        protocol_version: ProtocolVersion::latest(),
                    },
                )),
                AnyAgentRequest::AuthenticateParams(_) => {
                    Err(anyhow!("Authentication not supported"))
                }
                AnyAgentRequest::SendUserMessageParams(message) => {
                    delegate.clear_completed_plan_entries().await?;

                    let (tx, rx) = oneshot::channel();
                    end_turn_tx.borrow_mut().replace(tx);
                    let mut content = String::new();
                    for chunk in message.chunks {
                        match chunk {
                            agentic_coding_protocol::UserMessageChunk::Text { text } => {
                                content.push_str(&text)
                            }
                            agentic_coding_protocol::UserMessageChunk::Path { path } => {
                                content.push_str(&format!("@{path:?}"))
                            }
                        }
                    }
                    outgoing_tx.unbounded_send(SdkMessage::User {
                        message: Message {
                            role: Role::User,
                            content: Content::UntaggedText(content),
                            id: None,
                            model: None,
                            stop_reason: None,
                            stop_sequence: None,
                            usage: None,
                        },
                        session_id: Some(session_id),
                    })?;
                    rx.await??;
                    Ok(AnyAgentResult::SendUserMessageResponse(
                        acp::SendUserMessageResponse,
                    ))
                }
                AnyAgentRequest::CancelSendMessageParams(_) => {
                    let (done_tx, done_rx) = oneshot::channel();
                    cancel_tx.send(done_tx).await?;
                    done_rx.await??;

                    Ok(AnyAgentResult::CancelSendMessageResponse(
                        acp::CancelSendMessageResponse,
                    ))
                }
            }
        }
        .boxed_local()
    }
}

#[derive(Clone, Copy)]
enum ClaudeSessionMode {
    Start,
    Resume,
}

async fn spawn_claude(
    command: &AgentServerCommand,
    mode: ClaudeSessionMode,
    session_id: Uuid,
    mcp_config_path: &Path,
    root_dir: &Path,
) -> Result<Child> {
    let child = util::command::new_smol_command(&command.path)
        .args([
            "--input-format",
            "stream-json",
            "--output-format",
            "stream-json",
            "--print",
            "--verbose",
            "--mcp-config",
            mcp_config_path.to_string_lossy().as_ref(),
            "--permission-prompt-tool",
            &format!(
                "mcp__{}__{}",
                mcp_server::SERVER_NAME,
                mcp_server::PERMISSION_TOOL
            ),
            "--allowedTools",
            "mcp__zed__Read,mcp__zed__Edit",
            "--disallowedTools",
            "Read,Edit",
        ])
        .args(match mode {
            ClaudeSessionMode::Start => ["--session-id".to_string(), session_id.to_string()],
            ClaudeSessionMode::Resume => ["--resume".to_string(), session_id.to_string()],
        })
        .args(command.args.iter().map(|arg| arg.as_str()))
        .current_dir(root_dir)
        .stdin(std::process::Stdio::piped())
        .stdout(std::process::Stdio::piped())
        .stderr(std::process::Stdio::inherit())
        .kill_on_drop(true)
        .spawn()?;

    Ok(child)
}

struct ClaudeAgentConnection {
    delegate: AcpClientDelegate,
    session_id: Uuid,
    outgoing_tx: UnboundedSender<SdkMessage>,
    end_turn_tx: Rc<RefCell<Option<oneshot::Sender<Result<()>>>>>,
<<<<<<< HEAD
    _mcp_server: Option<ZedMcpServer>,
=======
    cancel_tx: UnboundedSender<oneshot::Sender<Result<()>>>,
    _mcp_server: Option<ClaudeMcpServer>,
>>>>>>> 3a651c54
    _handler_task: Task<()>,
}

impl ClaudeAgentConnection {
    async fn handle_message(
        delegate: AcpClientDelegate,
        message: SdkMessage,
        end_turn_tx: Rc<RefCell<Option<oneshot::Sender<Result<()>>>>>,
        tool_id_map: Rc<RefCell<HashMap<String, acp::ToolCallId>>>,
    ) {
        match message {
            SdkMessage::Assistant { message, .. } | SdkMessage::User { message, .. } => {
                for chunk in message.content.chunks() {
                    match chunk {
                        ContentChunk::Text { text } | ContentChunk::UntaggedText(text) => {
                            delegate
                                .stream_assistant_message_chunk(StreamAssistantMessageChunkParams {
                                    chunk: acp::AssistantMessageChunk::Text { text },
                                })
                                .await
                                .log_err();
                        }
                        ContentChunk::ToolUse { id, name, input } => {
                            let claude_tool = ClaudeTool::infer(&name, input);

                            if let ClaudeTool::TodoWrite(Some(params)) = claude_tool {
                                delegate
                                    .update_plan(acp::UpdatePlanParams {
                                        entries: params.todos.into_iter().map(Into::into).collect(),
                                    })
                                    .await
                                    .log_err();
                            } else if let Some(resp) = delegate
                                .push_tool_call(claude_tool.as_acp())
                                .await
                                .log_err()
                            {
                                tool_id_map.borrow_mut().insert(id, resp.id);
                            }
                        }
                        ContentChunk::ToolResult {
                            content,
                            tool_use_id,
                        } => {
                            let id = tool_id_map.borrow_mut().remove(&tool_use_id);
                            if let Some(id) = id {
                                let content = content.to_string();
                                delegate
                                    .update_tool_call(UpdateToolCallParams {
                                        tool_call_id: id,
                                        status: acp::ToolCallStatus::Finished,
                                        // Don't unset existing content
                                        content: (!content.is_empty()).then_some(
                                            ToolCallContent::Markdown {
                                                // For now we only include text content
                                                markdown: content,
                                            },
                                        ),
                                    })
                                    .await
                                    .log_err();
                            }
                        }
                        ContentChunk::Image
                        | ContentChunk::Document
                        | ContentChunk::Thinking
                        | ContentChunk::RedactedThinking
                        | ContentChunk::WebSearchToolResult => {
                            delegate
                                .stream_assistant_message_chunk(StreamAssistantMessageChunkParams {
                                    chunk: acp::AssistantMessageChunk::Text {
                                        text: format!("Unsupported content: {:?}", chunk),
                                    },
                                })
                                .await
                                .log_err();
                        }
                    }
                }
            }
            SdkMessage::Result {
                is_error, subtype, ..
            } => {
                if let Some(end_turn_tx) = end_turn_tx.borrow_mut().take() {
                    if is_error {
                        end_turn_tx.send(Err(anyhow!("Error: {subtype}"))).ok();
                    } else {
                        end_turn_tx.send(Ok(())).ok();
                    }
                }
            }
            SdkMessage::System { .. } => {}
        }
    }

    async fn handle_io(
        mut outgoing_rx: UnboundedReceiver<SdkMessage>,
        incoming_tx: UnboundedSender<SdkMessage>,
        mut outgoing_bytes: impl Unpin + AsyncWrite,
        incoming_bytes: impl Unpin + AsyncRead,
    ) -> Result<UnboundedReceiver<SdkMessage>> {
        let mut output_reader = BufReader::new(incoming_bytes);
        let mut outgoing_line = Vec::new();
        let mut incoming_line = String::new();
        loop {
            select_biased! {
                message = outgoing_rx.next() => {
                    if let Some(message) = message {
                        outgoing_line.clear();
                        serde_json::to_writer(&mut outgoing_line, &message)?;
                        log::trace!("send: {}", String::from_utf8_lossy(&outgoing_line));
                        outgoing_line.push(b'\n');
                        outgoing_bytes.write_all(&outgoing_line).await.ok();
                    } else {
                        break;
                    }
                }
                bytes_read = output_reader.read_line(&mut incoming_line).fuse() => {
                    if bytes_read? == 0 {
                        break
                    }
                    log::trace!("recv: {}", &incoming_line);
                    match serde_json::from_str::<SdkMessage>(&incoming_line) {
                        Ok(message) => {
                            incoming_tx.unbounded_send(message).log_err();
                        }
                        Err(error) => {
                            log::error!("failed to parse incoming message: {error}. Raw: {incoming_line}");
                        }
                    }
                    incoming_line.clear();
                }
            }
        }

        Ok(outgoing_rx)
    }
}

#[derive(Debug, Clone, Serialize, Deserialize)]
struct Message {
    role: Role,
    content: Content,
    #[serde(skip_serializing_if = "Option::is_none")]
    id: Option<String>,
    #[serde(skip_serializing_if = "Option::is_none")]
    model: Option<String>,
    #[serde(skip_serializing_if = "Option::is_none")]
    stop_reason: Option<String>,
    #[serde(skip_serializing_if = "Option::is_none")]
    stop_sequence: Option<String>,
    #[serde(skip_serializing_if = "Option::is_none")]
    usage: Option<Usage>,
}

#[derive(Debug, Clone, Serialize, Deserialize)]
#[serde(untagged)]
enum Content {
    UntaggedText(String),
    Chunks(Vec<ContentChunk>),
}

impl Content {
    pub fn chunks(self) -> impl Iterator<Item = ContentChunk> {
        match self {
            Self::Chunks(chunks) => chunks.into_iter(),
            Self::UntaggedText(text) => vec![ContentChunk::Text { text: text.clone() }].into_iter(),
        }
    }
}

impl Display for Content {
    fn fmt(&self, f: &mut std::fmt::Formatter<'_>) -> std::fmt::Result {
        match self {
            Content::UntaggedText(txt) => write!(f, "{}", txt),
            Content::Chunks(chunks) => {
                for chunk in chunks {
                    write!(f, "{}", chunk)?;
                }
                Ok(())
            }
        }
    }
}

#[derive(Debug, Clone, Serialize, Deserialize)]
#[serde(tag = "type", rename_all = "snake_case")]
enum ContentChunk {
    Text {
        text: String,
    },
    ToolUse {
        id: String,
        name: String,
        input: serde_json::Value,
    },
    ToolResult {
        content: Content,
        tool_use_id: String,
    },
    // TODO
    Image,
    Document,
    Thinking,
    RedactedThinking,
    WebSearchToolResult,
    #[serde(untagged)]
    UntaggedText(String),
}

impl Display for ContentChunk {
    fn fmt(&self, f: &mut std::fmt::Formatter<'_>) -> std::fmt::Result {
        match self {
            ContentChunk::Text { text } => write!(f, "{}", text),
            ContentChunk::UntaggedText(text) => write!(f, "{}", text),
            ContentChunk::ToolResult { content, .. } => write!(f, "{}", content),
            ContentChunk::Image
            | ContentChunk::Document
            | ContentChunk::Thinking
            | ContentChunk::RedactedThinking
            | ContentChunk::ToolUse { .. }
            | ContentChunk::WebSearchToolResult => {
                write!(f, "\n{:?}\n", &self)
            }
        }
    }
}

#[derive(Debug, Clone, Serialize, Deserialize)]
struct Usage {
    input_tokens: u32,
    cache_creation_input_tokens: u32,
    cache_read_input_tokens: u32,
    output_tokens: u32,
    service_tier: String,
}

#[derive(Debug, Clone, Serialize, Deserialize)]
#[serde(rename_all = "snake_case")]
enum Role {
    System,
    Assistant,
    User,
}

#[derive(Debug, Clone, Serialize, Deserialize)]
struct MessageParam {
    role: Role,
    content: String,
}

#[derive(Debug, Clone, Serialize, Deserialize)]
#[serde(tag = "type", rename_all = "snake_case")]
enum SdkMessage {
    // An assistant message
    Assistant {
        message: Message, // from Anthropic SDK
        #[serde(skip_serializing_if = "Option::is_none")]
        session_id: Option<Uuid>,
    },

    // A user message
    User {
        message: Message, // from Anthropic SDK
        #[serde(skip_serializing_if = "Option::is_none")]
        session_id: Option<Uuid>,
    },

    // Emitted as the last message in a conversation
    Result {
        subtype: ResultErrorType,
        duration_ms: f64,
        duration_api_ms: f64,
        is_error: bool,
        num_turns: i32,
        #[serde(skip_serializing_if = "Option::is_none")]
        result: Option<String>,
        session_id: String,
        total_cost_usd: f64,
    },
    // Emitted as the first message at the start of a conversation
    System {
        cwd: String,
        session_id: String,
        tools: Vec<String>,
        model: String,
        mcp_servers: Vec<McpServer>,
        #[serde(rename = "apiKeySource")]
        api_key_source: String,
        #[serde(rename = "permissionMode")]
        permission_mode: PermissionMode,
    },
}

#[derive(Debug, Clone, Serialize, Deserialize)]
#[serde(rename_all = "snake_case")]
enum ResultErrorType {
    Success,
    ErrorMaxTurns,
    ErrorDuringExecution,
}

impl Display for ResultErrorType {
    fn fmt(&self, f: &mut std::fmt::Formatter<'_>) -> std::fmt::Result {
        match self {
            ResultErrorType::Success => write!(f, "success"),
            ResultErrorType::ErrorMaxTurns => write!(f, "error_max_turns"),
            ResultErrorType::ErrorDuringExecution => write!(f, "error_during_execution"),
        }
    }
}

#[derive(Debug, Clone, Serialize, Deserialize)]
struct McpServer {
    name: String,
    status: String,
}

#[derive(Debug, Clone, Serialize, Deserialize)]
#[serde(rename_all = "camelCase")]
enum PermissionMode {
    Default,
    AcceptEdits,
    BypassPermissions,
    Plan,
}

#[cfg(test)]
pub(crate) mod tests {
    use super::*;
    use serde_json::json;

    crate::common_e2e_tests!(ClaudeCode);

    pub fn local_command() -> AgentServerCommand {
        AgentServerCommand {
            path: "claude".into(),
            args: vec![],
            env: None,
        }
    }

    #[test]
    fn test_deserialize_content_untagged_text() {
        let json = json!("Hello, world!");
        let content: Content = serde_json::from_value(json).unwrap();
        match content {
            Content::UntaggedText(text) => assert_eq!(text, "Hello, world!"),
            _ => panic!("Expected UntaggedText variant"),
        }
    }

    #[test]
    fn test_deserialize_content_chunks() {
        let json = json!([
            {
                "type": "text",
                "text": "Hello"
            },
            {
                "type": "tool_use",
                "id": "tool_123",
                "name": "calculator",
                "input": {"operation": "add", "a": 1, "b": 2}
            }
        ]);
        let content: Content = serde_json::from_value(json).unwrap();
        match content {
            Content::Chunks(chunks) => {
                assert_eq!(chunks.len(), 2);
                match &chunks[0] {
                    ContentChunk::Text { text } => assert_eq!(text, "Hello"),
                    _ => panic!("Expected Text chunk"),
                }
                match &chunks[1] {
                    ContentChunk::ToolUse { id, name, input } => {
                        assert_eq!(id, "tool_123");
                        assert_eq!(name, "calculator");
                        assert_eq!(input["operation"], "add");
                        assert_eq!(input["a"], 1);
                        assert_eq!(input["b"], 2);
                    }
                    _ => panic!("Expected ToolUse chunk"),
                }
            }
            _ => panic!("Expected Chunks variant"),
        }
    }

    #[test]
    fn test_deserialize_tool_result_untagged_text() {
        let json = json!({
            "type": "tool_result",
            "content": "Result content",
            "tool_use_id": "tool_456"
        });
        let chunk: ContentChunk = serde_json::from_value(json).unwrap();
        match chunk {
            ContentChunk::ToolResult {
                content,
                tool_use_id,
            } => {
                match content {
                    Content::UntaggedText(text) => assert_eq!(text, "Result content"),
                    _ => panic!("Expected UntaggedText content"),
                }
                assert_eq!(tool_use_id, "tool_456");
            }
            _ => panic!("Expected ToolResult variant"),
        }
    }

    #[test]
    fn test_deserialize_tool_result_chunks() {
        let json = json!({
            "type": "tool_result",
            "content": [
                {
                    "type": "text",
                    "text": "Processing complete"
                },
                {
                    "type": "text",
                    "text": "Result: 42"
                }
            ],
            "tool_use_id": "tool_789"
        });
        let chunk: ContentChunk = serde_json::from_value(json).unwrap();
        match chunk {
            ContentChunk::ToolResult {
                content,
                tool_use_id,
            } => {
                match content {
                    Content::Chunks(chunks) => {
                        assert_eq!(chunks.len(), 2);
                        match &chunks[0] {
                            ContentChunk::Text { text } => assert_eq!(text, "Processing complete"),
                            _ => panic!("Expected Text chunk"),
                        }
                        match &chunks[1] {
                            ContentChunk::Text { text } => assert_eq!(text, "Result: 42"),
                            _ => panic!("Expected Text chunk"),
                        }
                    }
                    _ => panic!("Expected Chunks content"),
                }
                assert_eq!(tool_use_id, "tool_789");
            }
            _ => panic!("Expected ToolResult variant"),
        }
    }
}<|MERGE_RESOLUTION|>--- conflicted
+++ resolved
@@ -30,7 +30,7 @@
 use util::ResultExt;
 
 use crate::claude::tools::ClaudeTool;
-use crate::mcp_server::{McpConfig, ZedMcpServer};
+use crate::mcp_server::{self, McpConfig, ZedMcpServer};
 use crate::{AgentServer, AgentServerCommand, AllAgentServersSettings};
 use acp_thread::{AcpClientDelegate, AcpThread, AgentConnection};
 
@@ -71,7 +71,6 @@
             let (mut delegate_tx, delegate_rx) = watch::channel(None);
             let tool_id_map = Rc::new(RefCell::new(HashMap::default()));
 
-<<<<<<< HEAD
             let permission_mcp_server =
                 ZedMcpServer::new(delegate_rx, tool_id_map.clone(), cx).await?;
 
@@ -79,14 +78,6 @@
             mcp_servers.insert(
                 crate::mcp_server::SERVER_NAME.to_string(),
                 permission_mcp_server.server_config()?,
-=======
-            let mcp_server = ClaudeMcpServer::new(delegate_rx, tool_id_map.clone(), cx).await?;
-
-            let mut mcp_servers = HashMap::default();
-            mcp_servers.insert(
-                mcp_server::SERVER_NAME.to_string(),
-                mcp_server.server_config()?,
->>>>>>> 3a651c54
             );
             let mcp_config = McpConfig { mcp_servers };
 
@@ -109,44 +100,6 @@
                 anyhow::bail!("Failed to find claude binary");
             };
 
-<<<<<<< HEAD
-            let mut child = util::command::new_smol_command(&command.path)
-                .args(
-                    [
-                        "--input-format",
-                        "stream-json",
-                        "--output-format",
-                        "stream-json",
-                        "--print",
-                        "--verbose",
-                        "--mcp-config",
-                        mcp_config_path.to_string_lossy().as_ref(),
-                        "--permission-prompt-tool",
-                        &format!(
-                            "mcp__{}__{}",
-                            crate::mcp_server::SERVER_NAME,
-                            crate::mcp_server::PERMISSION_TOOL
-                        ),
-                        "--allowedTools",
-                        "mcp__zed__Read,mcp__zed__Edit",
-                        "--disallowedTools",
-                        "Read,Edit",
-                    ]
-                    .into_iter()
-                    .chain(command.args.iter().map(|arg| arg.as_str())),
-                )
-                .current_dir(root_dir)
-                .stdin(std::process::Stdio::piped())
-                .stdout(std::process::Stdio::piped())
-                .stderr(std::process::Stdio::inherit())
-                .kill_on_drop(true)
-                .spawn()?;
-
-            let stdin = child.stdin.take().unwrap();
-            let stdout = child.stdout.take().unwrap();
-
-=======
->>>>>>> 3a651c54
             let (incoming_message_tx, mut incoming_message_rx) = mpsc::unbounded();
             let (outgoing_tx, outgoing_rx) = mpsc::unbounded();
             let (cancel_tx, mut cancel_rx) = mpsc::unbounded::<oneshot::Sender<Result<()>>>();
@@ -234,7 +187,7 @@
                     _mcp_server: None,
                 };
 
-                connection._mcp_server = Some(mcp_server);
+                connection._mcp_server = Some(permission_mcp_server);
                 acp_thread::AcpThread::new(connection, title, None, project.clone(), cx)
             })
         })
@@ -379,12 +332,8 @@
     session_id: Uuid,
     outgoing_tx: UnboundedSender<SdkMessage>,
     end_turn_tx: Rc<RefCell<Option<oneshot::Sender<Result<()>>>>>,
-<<<<<<< HEAD
+    cancel_tx: UnboundedSender<oneshot::Sender<Result<()>>>,
     _mcp_server: Option<ZedMcpServer>,
-=======
-    cancel_tx: UnboundedSender<oneshot::Sender<Result<()>>>,
-    _mcp_server: Option<ClaudeMcpServer>,
->>>>>>> 3a651c54
     _handler_task: Task<()>,
 }
 
