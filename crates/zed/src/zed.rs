--- conflicted
+++ resolved
@@ -3493,12 +3493,8 @@
                 cx,
             );
             tasks_ui::init(cx);
-<<<<<<< HEAD
             debugger_ui::init(cx);
-            initialize_workspace(app_state.clone(), cx);
-=======
             initialize_workspace(app_state.clone(), prompt_builder, cx);
->>>>>>> a5961c8d
             app_state
         })
     }
