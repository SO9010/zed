--- conflicted
+++ resolved
@@ -28,14 +28,11 @@
 pub mod search_history;
 mod yarn;
 
-<<<<<<< HEAD
 use crate::{
     debugger::dap_session::{DebugSession, DebugSessionId},
-    git::GitState,
+    git::GitStore,
 };
-=======
-use crate::git::GitStore;
->>>>>>> d57f5937
+
 use anyhow::{anyhow, Context as _, Result};
 use buffer_store::{BufferStore, BufferStoreEvent};
 use client::{
@@ -92,11 +89,9 @@
 use project_settings::{ProjectSettings, SettingsObserver, SettingsObserverEvent};
 use remote::{SshConnectionOptions, SshRemoteClient};
 use rpc::{
-<<<<<<< HEAD
-    proto::{LanguageServerPromptResponse, SetDebuggerPanelItem, SSH_PROJECT_ID},
-=======
-    proto::{FromProto, LanguageServerPromptResponse, ToProto, SSH_PROJECT_ID},
->>>>>>> d57f5937
+    proto::{
+        FromProto, LanguageServerPromptResponse, SetDebuggerPanelItem, ToProto, SSH_PROJECT_ID,
+    },
     AnyProtoClient, ErrorCode,
 };
 use search::{SearchInputKind, SearchQuery, SearchResult};
@@ -119,14 +114,11 @@
 use terminals::Terminals;
 use text::{Anchor, BufferId};
 use toolchain_store::EmptyToolchainStore;
-<<<<<<< HEAD
-use util::{maybe, paths::compare_paths, ResultExt as _};
-=======
 use util::{
+    maybe,
     paths::{compare_paths, SanitizedPath},
     ResultExt as _,
 };
->>>>>>> d57f5937
 use worktree::{CreatedEntry, Snapshot, Traversal};
 use worktree_store::{WorktreeStore, WorktreeStoreEvent};
 
@@ -655,16 +647,8 @@
         client.add_entity_request_handler(Self::handle_open_new_buffer);
         client.add_entity_message_handler(Self::handle_create_buffer_for_peer);
 
-<<<<<<< HEAD
-        client.add_entity_request_handler(Self::handle_stage);
-        client.add_entity_request_handler(Self::handle_unstage);
-        client.add_entity_request_handler(Self::handle_commit);
-        client.add_entity_request_handler(Self::handle_open_commit_message_buffer);
-
         client.add_entity_message_handler(Self::handle_toggle_ignore_breakpoints);
 
-=======
->>>>>>> d57f5937
         WorktreeStore::init(&client);
         BufferStore::init(&client);
         LspStore::init(&client);
@@ -894,15 +878,10 @@
             });
             cx.subscribe(&lsp_store, Self::on_lsp_store_event).detach();
 
-<<<<<<< HEAD
             let dap_store = cx.new(|_| DapStore::new_remote(SSH_PROJECT_ID, client.clone().into()));
 
-            let git_state = cx.new(|cx| {
-                GitState::new(
-=======
             let git_store = cx.new(|cx| {
                 GitStore::new(
->>>>>>> d57f5937
                     &worktree_store,
                     buffer_store.clone(),
                     Some(ssh_proto.clone()),
@@ -989,11 +968,8 @@
             SettingsObserver::init(&ssh_proto);
             TaskStore::init(Some(&ssh_proto));
             ToolchainStore::init(&ssh_proto);
-<<<<<<< HEAD
             DapStore::init(&ssh_proto);
-=======
             GitStore::init(&ssh_proto);
->>>>>>> d57f5937
 
             this
         })
@@ -1188,12 +1164,8 @@
                     remote_id,
                     replica_id,
                 },
-<<<<<<< HEAD
                 dap_store: dap_store.clone(),
-                git_state,
-=======
                 git_store,
->>>>>>> d57f5937
                 buffers_needing_diff: Default::default(),
                 git_diff_debouncer: DebouncedDelay::new(),
                 terminals: Terminals {
@@ -2078,11 +2050,10 @@
                 .set_entity(&self.settings_observer, &mut cx.to_async()),
             self.client
                 .subscribe_to_entity(project_id)?
-<<<<<<< HEAD
                 .set_entity(&self.dap_store, &mut cx.to_async()),
-=======
+            self.client
+                .subscribe_to_entity(project_id)?
                 .set_entity(&self.git_store, &mut cx.to_async()),
->>>>>>> d57f5937
         ]);
 
         self.buffer_store.update(cx, |buffer_store, cx| {
