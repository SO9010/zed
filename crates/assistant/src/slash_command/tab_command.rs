--- conflicted
+++ resolved
@@ -98,17 +98,6 @@
                 })
             });
 
-<<<<<<< HEAD
-            let active_item_completion = active_item_path.as_deref().map(|active_item_path| {
-                let path_string = active_item_path.to_string_lossy().to_string();
-                ArgumentCompletion {
-                    label: path_string.clone().into(),
-                    new_text: path_string,
-                    replace_previous_arguments: false,
-                    run_command,
-                }
-            });
-=======
             let active_item_completion = active_item_path
                 .as_deref()
                 .map(|active_item_path| active_item_path.to_string_lossy().to_string())
@@ -119,7 +108,6 @@
                     replace_previous_arguments: false,
                     after_completion: run_command.into(),
                 });
->>>>>>> 45585050
 
             Ok(active_item_completion
                 .into_iter()
@@ -127,11 +115,7 @@
                     label: ALL_TABS_COMPLETION_ITEM.into(),
                     new_text: ALL_TABS_COMPLETION_ITEM.to_owned(),
                     replace_previous_arguments: false,
-<<<<<<< HEAD
-                    run_command: true,
-=======
                     after_completion: true.into(),
->>>>>>> 45585050
                 }))
                 .chain(tab_completion_items)
                 .collect())
