use dap::StartDebuggingRequestArguments;
use gpui::AsyncApp;
use std::{collections::HashMap, ffi::OsStr, path::PathBuf};
use task::DebugTaskDefinition;

use crate::*;

#[derive(Default, Debug)]
pub(crate) struct GoDebugAdapter;

impl GoDebugAdapter {
    const ADAPTER_NAME: &'static str = "Delve";
    fn request_args(&self, config: &DebugTaskDefinition) -> StartDebuggingRequestArguments {
        let mut args = match &config.request {
            dap::DebugRequest::Attach(attach_config) => {
                json!({
                    "processId": attach_config.process_id,
                })
            }
            dap::DebugRequest::Launch(launch_config) => json!({
                "program": launch_config.program,
                "cwd": launch_config.cwd,
                "args": launch_config.args
            }),
        };

        let map = args.as_object_mut().unwrap();

        if let Some(stop_on_entry) = config.stop_on_entry {
            map.insert("stopOnEntry".into(), stop_on_entry.into());
        }

        StartDebuggingRequestArguments {
            configuration: args,
            request: config.request.to_dap(),
        }
    }
}

#[async_trait(?Send)]
impl DebugAdapter for GoDebugAdapter {
    fn name(&self) -> DebugAdapterName {
        DebugAdapterName(Self::ADAPTER_NAME.into())
    }

    async fn get_binary(
        &self,
        delegate: &dyn DapDelegate,
        config: &DebugTaskDefinition,
        user_installed_path: Option<PathBuf>,
        cx: &mut AsyncApp,
    ) -> Result<DebugAdapterBinary> {
        self.get_installed_binary(delegate, config, user_installed_path, cx)
            .await
    }

    async fn fetch_latest_adapter_version(
        &self,
        _delegate: &dyn DapDelegate,
    ) -> Result<AdapterVersion> {
        unimplemented!("This adapter is used from path for now");
    }

    async fn install_binary(
        &self,
        version: AdapterVersion,
        delegate: &dyn DapDelegate,
    ) -> Result<()> {
        adapters::download_adapter_from_github(
            self.name(),
            version,
            adapters::DownloadedFileType::Zip,
            delegate,
        )
        .await?;
        Ok(())
    }

    async fn get_installed_binary(
        &self,
        delegate: &dyn DapDelegate,
        config: &DebugTaskDefinition,
        _: Option<PathBuf>,
        _: &mut AsyncApp,
    ) -> Result<DebugAdapterBinary> {
        let delve_path = delegate
            .which(OsStr::new("dlv"))
            .and_then(|p| p.to_str().map(|p| p.to_string()))
            .ok_or(anyhow!("Dlv not found in path"))?;

        let tcp_connection = config.tcp_connection.clone().unwrap_or_default();
        let (host, port, timeout) = crate::configure_tcp_connection(tcp_connection).await?;

        Ok(DebugAdapterBinary {
            command: delve_path,
            arguments: vec![
                "dap".into(),
                "--listen".into(),
<<<<<<< HEAD
                format!("{}:{}", host, port).into(),
=======
                format!("{}:{}", host, port),
>>>>>>> 38afae86
            ],
            cwd: None,
            envs: HashMap::default(),
            connection: Some(adapters::TcpArguments {
                host,
                port,
                timeout,
            }),
            request_args: self.request_args(config),
        })
    }
}<|MERGE_RESOLUTION|>--- conflicted
+++ resolved
@@ -96,11 +96,7 @@
             arguments: vec![
                 "dap".into(),
                 "--listen".into(),
-<<<<<<< HEAD
-                format!("{}:{}", host, port).into(),
-=======
                 format!("{}:{}", host, port),
->>>>>>> 38afae86
             ],
             cwd: None,
             envs: HashMap::default(),
