use std::{
    cell::{RefCell, RefMut},
    hash::Hash,
    os::fd::{AsRawFd, BorrowedFd},
    path::PathBuf,
    rc::{Rc, Weak},
    time::{Duration, Instant},
};

use anyhow::anyhow;
use calloop::{
    EventLoop, LoopHandle,
    timer::{TimeoutAction, Timer},
};
use calloop_wayland_source::WaylandSource;
use collections::HashMap;
use filedescriptor::Pipe;
use futures::channel::oneshot;
use http_client::Url;
use smallvec::SmallVec;
use util::ResultExt;
use wayland_backend::client::ObjectId;
use wayland_backend::protocol::WEnum;
use wayland_client::event_created_child;
use wayland_client::globals::{GlobalList, GlobalListContents, registry_queue_init};
use wayland_client::protocol::wl_callback::{self, WlCallback};
use wayland_client::protocol::wl_data_device_manager::DndAction;
use wayland_client::protocol::wl_data_offer::WlDataOffer;
use wayland_client::protocol::wl_pointer::AxisSource;
use wayland_client::protocol::{
    wl_data_device, wl_data_device_manager, wl_data_offer, wl_data_source, wl_output, wl_region,
};
use wayland_client::{
    Connection, Dispatch, Proxy, QueueHandle, delegate_noop,
    protocol::{
        wl_buffer, wl_compositor, wl_keyboard, wl_pointer, wl_registry, wl_seat, wl_shm,
        wl_shm_pool, wl_surface,
    },
};
use wayland_protocols::wp::cursor_shape::v1::client::{
    wp_cursor_shape_device_v1, wp_cursor_shape_manager_v1,
};
use wayland_protocols::wp::fractional_scale::v1::client::{
    wp_fractional_scale_manager_v1, wp_fractional_scale_v1,
};
use wayland_protocols::wp::primary_selection::zv1::client::zwp_primary_selection_offer_v1::{
    self, ZwpPrimarySelectionOfferV1,
};
use wayland_protocols::wp::primary_selection::zv1::client::{
    zwp_primary_selection_device_manager_v1, zwp_primary_selection_device_v1,
    zwp_primary_selection_source_v1,
};
use wayland_protocols::wp::text_input::zv3::client::zwp_text_input_v3::{
    ContentHint, ContentPurpose,
};
use wayland_protocols::wp::text_input::zv3::client::{
    zwp_text_input_manager_v3, zwp_text_input_v3,
};
use wayland_protocols::wp::viewporter::client::{wp_viewport, wp_viewporter};
use wayland_protocols::xdg::activation::v1::client::{xdg_activation_token_v1, xdg_activation_v1};
use wayland_protocols::xdg::decoration::zv1::client::{
    zxdg_decoration_manager_v1, zxdg_toplevel_decoration_v1,
};
use wayland_protocols::xdg::shell::client::{xdg_surface, xdg_toplevel, xdg_wm_base};
use wayland_protocols_plasma::blur::client::{org_kde_kwin_blur, org_kde_kwin_blur_manager};
use xkbcommon::xkb::ffi::XKB_KEYMAP_FORMAT_TEXT_V1;
use xkbcommon::xkb::{self, KEYMAP_COMPILE_NO_FLAGS, Keycode};

use super::display::WaylandDisplay;
use super::window::{ImeInput, WaylandWindowStatePtr};

use crate::platform::linux::{
    LinuxClient, get_xkb_compose_state, is_within_click_distance, open_uri_internal, read_fd,
    reveal_path_internal,
    wayland::{
        clipboard::{Clipboard, DataOffer, FILE_LIST_MIME_TYPE, TEXT_MIME_TYPE},
        cursor::Cursor,
        serial::{SerialKind, SerialTracker},
        window::WaylandWindow,
    },
    xdg_desktop_portal::{Event as XDPEvent, XDPEventSource},
};
use crate::platform::{PlatformWindow, blade::BladeContext};
use crate::{
    AnyWindowHandle, Bounds, CursorStyle, DOUBLE_CLICK_INTERVAL, DevicePixels, DisplayId,
    FileDropEvent, ForegroundExecutor, KeyDownEvent, KeyUpEvent, Keystroke, LinuxCommon, Modifiers,
    ModifiersChangedEvent, MouseButton, MouseDownEvent, MouseExitEvent, MouseMoveEvent,
<<<<<<< HEAD
    MouseUpEvent, NavigationDirection, Pixels, PlatformDisplay, PlatformInput, Point, ScaledPixels,
    ScreenCaptureSource, ScrollDelta, ScrollWheelEvent, Size, TouchPhase, WindowParams,
    DOUBLE_CLICK_INTERVAL, SCROLL_LINES,
=======
    MouseUpEvent, NavigationDirection, Pixels, PlatformDisplay, PlatformInput, Point, SCROLL_LINES,
    ScaledPixels, ScrollDelta, ScrollWheelEvent, Size, TouchPhase, WindowParams, point, px, size,
>>>>>>> 8f0bacdd
};

/// Used to convert evdev scancode to xkb scancode
const MIN_KEYCODE: u32 = 8;

#[derive(Clone)]
pub struct Globals {
    pub qh: QueueHandle<WaylandClientStatePtr>,
    pub activation: Option<xdg_activation_v1::XdgActivationV1>,
    pub compositor: wl_compositor::WlCompositor,
    pub cursor_shape_manager: Option<wp_cursor_shape_manager_v1::WpCursorShapeManagerV1>,
    pub data_device_manager: Option<wl_data_device_manager::WlDataDeviceManager>,
    pub primary_selection_manager:
        Option<zwp_primary_selection_device_manager_v1::ZwpPrimarySelectionDeviceManagerV1>,
    pub wm_base: xdg_wm_base::XdgWmBase,
    pub shm: wl_shm::WlShm,
    pub seat: wl_seat::WlSeat,
    pub viewporter: Option<wp_viewporter::WpViewporter>,
    pub fractional_scale_manager:
        Option<wp_fractional_scale_manager_v1::WpFractionalScaleManagerV1>,
    pub decoration_manager: Option<zxdg_decoration_manager_v1::ZxdgDecorationManagerV1>,
    pub blur_manager: Option<org_kde_kwin_blur_manager::OrgKdeKwinBlurManager>,
    pub text_input_manager: Option<zwp_text_input_manager_v3::ZwpTextInputManagerV3>,
    pub executor: ForegroundExecutor,
}

impl Globals {
    fn new(
        globals: GlobalList,
        executor: ForegroundExecutor,
        qh: QueueHandle<WaylandClientStatePtr>,
        seat: wl_seat::WlSeat,
    ) -> Self {
        Globals {
            activation: globals.bind(&qh, 1..=1, ()).ok(),
            compositor: globals
                .bind(
                    &qh,
                    wl_surface::REQ_SET_BUFFER_SCALE_SINCE
                        ..=wl_surface::EVT_PREFERRED_BUFFER_SCALE_SINCE,
                    (),
                )
                .unwrap(),
            cursor_shape_manager: globals.bind(&qh, 1..=1, ()).ok(),
            data_device_manager: globals
                .bind(
                    &qh,
                    WL_DATA_DEVICE_MANAGER_VERSION..=WL_DATA_DEVICE_MANAGER_VERSION,
                    (),
                )
                .ok(),
            primary_selection_manager: globals.bind(&qh, 1..=1, ()).ok(),
            shm: globals.bind(&qh, 1..=1, ()).unwrap(),
            seat,
            wm_base: globals.bind(&qh, 2..=5, ()).unwrap(),
            viewporter: globals.bind(&qh, 1..=1, ()).ok(),
            fractional_scale_manager: globals.bind(&qh, 1..=1, ()).ok(),
            decoration_manager: globals.bind(&qh, 1..=1, ()).ok(),
            blur_manager: globals.bind(&qh, 1..=1, ()).ok(),
            text_input_manager: globals.bind(&qh, 1..=1, ()).ok(),
            executor,
            qh,
        }
    }
}

#[derive(Default, Debug, Clone, PartialEq, Eq, Hash)]
pub struct InProgressOutput {
    name: Option<String>,
    scale: Option<i32>,
    position: Option<Point<DevicePixels>>,
    size: Option<Size<DevicePixels>>,
}

impl InProgressOutput {
    fn complete(&self) -> Option<Output> {
        if let Some((position, size)) = self.position.zip(self.size) {
            let scale = self.scale.unwrap_or(1);
            Some(Output {
                name: self.name.clone(),
                scale,
                bounds: Bounds::new(position, size),
            })
        } else {
            None
        }
    }
}

#[derive(Debug, Clone, Eq, PartialEq, Hash)]
pub struct Output {
    pub name: Option<String>,
    pub scale: i32,
    pub bounds: Bounds<DevicePixels>,
}

pub(crate) struct WaylandClientState {
    serial_tracker: SerialTracker,
    globals: Globals,
    gpu_context: BladeContext,
    wl_seat: wl_seat::WlSeat, // TODO: Multi seat support
    wl_pointer: Option<wl_pointer::WlPointer>,
    wl_keyboard: Option<wl_keyboard::WlKeyboard>,
    cursor_shape_device: Option<wp_cursor_shape_device_v1::WpCursorShapeDeviceV1>,
    data_device: Option<wl_data_device::WlDataDevice>,
    primary_selection: Option<zwp_primary_selection_device_v1::ZwpPrimarySelectionDeviceV1>,
    text_input: Option<zwp_text_input_v3::ZwpTextInputV3>,
    pre_edit_text: Option<String>,
    ime_pre_edit: Option<String>,
    composing: bool,
    // Surface to Window mapping
    windows: HashMap<ObjectId, WaylandWindowStatePtr>,
    // Output to scale mapping
    outputs: HashMap<ObjectId, Output>,
    in_progress_outputs: HashMap<ObjectId, InProgressOutput>,
    keymap_state: Option<xkb::State>,
    compose_state: Option<xkb::compose::State>,
    drag: DragState,
    click: ClickState,
    repeat: KeyRepeat,
    pub modifiers: Modifiers,
    axis_source: AxisSource,
    pub mouse_location: Option<Point<Pixels>>,
    continuous_scroll_delta: Option<Point<Pixels>>,
    discrete_scroll_delta: Option<Point<f32>>,
    vertical_modifier: f32,
    horizontal_modifier: f32,
    scroll_event_received: bool,
    enter_token: Option<()>,
    button_pressed: Option<MouseButton>,
    mouse_focused_window: Option<WaylandWindowStatePtr>,
    keyboard_focused_window: Option<WaylandWindowStatePtr>,
    loop_handle: LoopHandle<'static, WaylandClientStatePtr>,
    cursor_style: Option<CursorStyle>,
    clipboard: Clipboard,
    data_offers: Vec<DataOffer<WlDataOffer>>,
    primary_data_offer: Option<DataOffer<ZwpPrimarySelectionOfferV1>>,
    cursor: Cursor,
    pending_activation: Option<PendingActivation>,
    event_loop: Option<EventLoop<'static, WaylandClientStatePtr>>,
    common: LinuxCommon,
}

pub struct DragState {
    data_offer: Option<wl_data_offer::WlDataOffer>,
    window: Option<WaylandWindowStatePtr>,
    position: Point<Pixels>,
}

pub struct ClickState {
    last_mouse_button: Option<MouseButton>,
    last_click: Instant,
    last_location: Point<Pixels>,
    current_count: usize,
}

pub(crate) struct KeyRepeat {
    characters_per_second: u32,
    delay: Duration,
    current_id: u64,
    current_keycode: Option<xkb::Keycode>,
}

pub(crate) enum PendingActivation {
    /// URI to open in the web browser.
    Uri(String),
    /// Path to open in the file explorer.
    Path(PathBuf),
    /// A window from ourselves to raise.
    Window(ObjectId),
}

/// This struct is required to conform to Rust's orphan rules, so we can dispatch on the state but hand the
/// window to GPUI.
#[derive(Clone)]
pub struct WaylandClientStatePtr(Weak<RefCell<WaylandClientState>>);

impl WaylandClientStatePtr {
    pub fn get_client(&self) -> Rc<RefCell<WaylandClientState>> {
        self.0
            .upgrade()
            .expect("The pointer should always be valid when dispatching in wayland")
    }

    pub fn get_serial(&self, kind: SerialKind) -> u32 {
        self.0.upgrade().unwrap().borrow().serial_tracker.get(kind)
    }

    pub fn set_pending_activation(&self, window: ObjectId) {
        self.0.upgrade().unwrap().borrow_mut().pending_activation =
            Some(PendingActivation::Window(window));
    }

    pub fn enable_ime(&self) {
        let client = self.get_client();
        let mut state = client.borrow_mut();
        let Some(mut text_input) = state.text_input.take() else {
            return;
        };

        text_input.enable();
        text_input.set_content_type(ContentHint::None, ContentPurpose::Normal);
        if let Some(window) = state.keyboard_focused_window.clone() {
            drop(state);
            if let Some(area) = window.get_ime_area() {
                text_input.set_cursor_rectangle(
                    area.origin.x.0 as i32,
                    area.origin.y.0 as i32,
                    area.size.width.0 as i32,
                    area.size.height.0 as i32,
                );
            }
            state = client.borrow_mut();
        }
        text_input.commit();
        state.text_input = Some(text_input);
    }

    pub fn disable_ime(&self) {
        let client = self.get_client();
        let mut state = client.borrow_mut();
        state.composing = false;
        if let Some(text_input) = &state.text_input {
            text_input.disable();
            text_input.commit();
        }
    }

    pub fn update_ime_position(&self, bounds: Bounds<ScaledPixels>) {
        let client = self.get_client();
        let mut state = client.borrow_mut();
        if state.composing || state.text_input.is_none() || state.pre_edit_text.is_some() {
            return;
        }

        let text_input = state.text_input.as_ref().unwrap();
        text_input.set_cursor_rectangle(
            bounds.origin.x.0 as i32,
            bounds.origin.y.0 as i32,
            bounds.size.width.0 as i32,
            bounds.size.height.0 as i32,
        );
        text_input.commit();
    }

    pub fn drop_window(&self, surface_id: &ObjectId) {
        let mut client = self.get_client();
        let mut state = client.borrow_mut();
        let closed_window = state.windows.remove(surface_id).unwrap();
        if let Some(window) = state.mouse_focused_window.take() {
            if !window.ptr_eq(&closed_window) {
                state.mouse_focused_window = Some(window);
            }
        }
        if let Some(window) = state.keyboard_focused_window.take() {
            if !window.ptr_eq(&closed_window) {
                state.keyboard_focused_window = Some(window);
            }
        }
        if state.windows.is_empty() {
            state.common.signal.stop();
        }
    }
}

#[derive(Clone)]
pub struct WaylandClient(Rc<RefCell<WaylandClientState>>);

impl Drop for WaylandClient {
    fn drop(&mut self) {
        let mut state = self.0.borrow_mut();
        state.windows.clear();

        if let Some(wl_pointer) = &state.wl_pointer {
            wl_pointer.release();
        }
        if let Some(cursor_shape_device) = &state.cursor_shape_device {
            cursor_shape_device.destroy();
        }
        if let Some(data_device) = &state.data_device {
            data_device.release();
        }
        if let Some(text_input) = &state.text_input {
            text_input.destroy();
        }
    }
}

const WL_DATA_DEVICE_MANAGER_VERSION: u32 = 3;

fn wl_seat_version(version: u32) -> u32 {
    // We rely on the wl_pointer.frame event
    const WL_SEAT_MIN_VERSION: u32 = 5;
    const WL_SEAT_MAX_VERSION: u32 = 9;

    if version < WL_SEAT_MIN_VERSION {
        panic!(
            "wl_seat below required version: {} < {}",
            version, WL_SEAT_MIN_VERSION
        );
    }

    version.clamp(WL_SEAT_MIN_VERSION, WL_SEAT_MAX_VERSION)
}

fn wl_output_version(version: u32) -> u32 {
    const WL_OUTPUT_MIN_VERSION: u32 = 2;
    const WL_OUTPUT_MAX_VERSION: u32 = 4;

    if version < WL_OUTPUT_MIN_VERSION {
        panic!(
            "wl_output below required version: {} < {}",
            version, WL_OUTPUT_MIN_VERSION
        );
    }

    version.clamp(WL_OUTPUT_MIN_VERSION, WL_OUTPUT_MAX_VERSION)
}

impl WaylandClient {
    pub(crate) fn new() -> Self {
        let conn = Connection::connect_to_env().unwrap();

        let (globals, mut event_queue) =
            registry_queue_init::<WaylandClientStatePtr>(&conn).unwrap();
        let qh = event_queue.handle();

        let mut seat: Option<wl_seat::WlSeat> = None;
        #[allow(clippy::mutable_key_type)]
        let mut in_progress_outputs = HashMap::default();
        globals.contents().with_list(|list| {
            for global in list {
                match &global.interface[..] {
                    "wl_seat" => {
                        seat = Some(globals.registry().bind::<wl_seat::WlSeat, _, _>(
                            global.name,
                            wl_seat_version(global.version),
                            &qh,
                            (),
                        ));
                    }
                    "wl_output" => {
                        let output = globals.registry().bind::<wl_output::WlOutput, _, _>(
                            global.name,
                            wl_output_version(global.version),
                            &qh,
                            (),
                        );
                        in_progress_outputs.insert(output.id(), InProgressOutput::default());
                    }
                    _ => {}
                }
            }
        });

        let event_loop = EventLoop::<WaylandClientStatePtr>::try_new().unwrap();

        let (common, main_receiver) = LinuxCommon::new(event_loop.get_signal());

        let handle = event_loop.handle();
        handle
            .insert_source(main_receiver, {
                let handle = handle.clone();
                move |event, _, _: &mut WaylandClientStatePtr| {
                    if let calloop::channel::Event::Msg(runnable) = event {
                        handle.insert_idle(|_| {
                            runnable.run();
                        });
                    }
                }
            })
            .unwrap();

        let gpu_context = BladeContext::new().expect("Unable to init GPU context");

        let seat = seat.unwrap();
        let globals = Globals::new(
            globals,
            common.foreground_executor.clone(),
            qh.clone(),
            seat.clone(),
        );

        let data_device = globals
            .data_device_manager
            .as_ref()
            .map(|data_device_manager| data_device_manager.get_data_device(&seat, &qh, ()));

        let primary_selection = globals
            .primary_selection_manager
            .as_ref()
            .map(|primary_selection_manager| primary_selection_manager.get_device(&seat, &qh, ()));

        let mut cursor = Cursor::new(&conn, &globals, 24);

        handle
            .insert_source(XDPEventSource::new(&common.background_executor), {
                move |event, _, client| match event {
                    XDPEvent::WindowAppearance(appearance) => {
                        if let Some(client) = client.0.upgrade() {
                            let mut client = client.borrow_mut();

                            client.common.appearance = appearance;

                            for (_, window) in &mut client.windows {
                                window.set_appearance(appearance);
                            }
                        }
                    }
                    XDPEvent::CursorTheme(theme) => {
                        if let Some(client) = client.0.upgrade() {
                            let mut client = client.borrow_mut();
                            client.cursor.set_theme(theme.as_str());
                        }
                    }
                    XDPEvent::CursorSize(size) => {
                        if let Some(client) = client.0.upgrade() {
                            let mut client = client.borrow_mut();
                            client.cursor.set_size(size);
                        }
                    }
                }
            })
            .unwrap();

        let mut state = Rc::new(RefCell::new(WaylandClientState {
            serial_tracker: SerialTracker::new(),
            globals,
            gpu_context,
            wl_seat: seat,
            wl_pointer: None,
            wl_keyboard: None,
            cursor_shape_device: None,
            data_device,
            primary_selection,
            text_input: None,
            pre_edit_text: None,
            ime_pre_edit: None,
            composing: false,
            outputs: HashMap::default(),
            in_progress_outputs,
            windows: HashMap::default(),
            common,
            keymap_state: None,
            compose_state: None,
            drag: DragState {
                data_offer: None,
                window: None,
                position: Point::default(),
            },
            click: ClickState {
                last_click: Instant::now(),
                last_mouse_button: None,
                last_location: Point::default(),
                current_count: 0,
            },
            repeat: KeyRepeat {
                characters_per_second: 16,
                delay: Duration::from_millis(500),
                current_id: 0,
                current_keycode: None,
            },
            modifiers: Modifiers {
                shift: false,
                control: false,
                alt: false,
                function: false,
                platform: false,
            },
            scroll_event_received: false,
            axis_source: AxisSource::Wheel,
            mouse_location: None,
            continuous_scroll_delta: None,
            discrete_scroll_delta: None,
            vertical_modifier: -1.0,
            horizontal_modifier: -1.0,
            button_pressed: None,
            mouse_focused_window: None,
            keyboard_focused_window: None,
            loop_handle: handle.clone(),
            enter_token: None,
            cursor_style: None,
            clipboard: Clipboard::new(conn.clone(), handle.clone()),
            data_offers: Vec::new(),
            primary_data_offer: None,
            cursor,
            pending_activation: None,
            event_loop: Some(event_loop),
        }));

        WaylandSource::new(conn, event_queue)
            .insert(handle)
            .unwrap();

        Self(state)
    }
}

impl LinuxClient for WaylandClient {
    fn keyboard_layout(&self) -> String {
        let state = self.0.borrow();
        if let Some(keymap_state) = &state.keymap_state {
            let layout_idx = keymap_state.serialize_layout(xkbcommon::xkb::STATE_LAYOUT_EFFECTIVE);
            keymap_state
                .get_keymap()
                .layout_get_name(layout_idx)
                .to_string()
        } else {
            "unknown".to_string()
        }
    }

    fn displays(&self) -> Vec<Rc<dyn PlatformDisplay>> {
        self.0
            .borrow()
            .outputs
            .iter()
            .map(|(id, output)| {
                Rc::new(WaylandDisplay {
                    id: id.clone(),
                    name: output.name.clone(),
                    bounds: output.bounds.to_pixels(output.scale as f32),
                }) as Rc<dyn PlatformDisplay>
            })
            .collect()
    }

    fn display(&self, id: DisplayId) -> Option<Rc<dyn PlatformDisplay>> {
        self.0
            .borrow()
            .outputs
            .iter()
            .find_map(|(object_id, output)| {
                (object_id.protocol_id() == id.0).then(|| {
                    Rc::new(WaylandDisplay {
                        id: object_id.clone(),
                        name: output.name.clone(),
                        bounds: output.bounds.to_pixels(output.scale as f32),
                    }) as Rc<dyn PlatformDisplay>
                })
            })
    }

    fn primary_display(&self) -> Option<Rc<dyn PlatformDisplay>> {
        None
    }

    fn is_screen_capture_supported(&self) -> bool {
        false
    }

    fn screen_capture_sources(
        &self,
    ) -> oneshot::Receiver<anyhow::Result<Vec<Box<dyn ScreenCaptureSource>>>> {
        // TODO: Get screen capture working on wayland. Be sure to try window resizing as that may
        // be tricky.
        //
        // start_scap_default_target_source()
        let (sources_tx, sources_rx) = oneshot::channel();
        sources_tx
            .send(Err(anyhow!("Wayland screen capture not yet implemented.")))
            .ok();
        sources_rx
    }

    fn open_window(
        &self,
        handle: AnyWindowHandle,
        params: WindowParams,
    ) -> anyhow::Result<Box<dyn PlatformWindow>> {
        let mut state = self.0.borrow_mut();

        let (window, surface_id) = WaylandWindow::new(
            handle,
            state.globals.clone(),
            &state.gpu_context,
            WaylandClientStatePtr(Rc::downgrade(&self.0)),
            params,
            state.common.appearance,
        )?;
        state.windows.insert(surface_id, window.0.clone());

        Ok(Box::new(window))
    }

    fn set_cursor_style(&self, style: CursorStyle) {
        let mut state = self.0.borrow_mut();

        let need_update = state
            .cursor_style
            .map_or(true, |current_style| current_style != style);

        if need_update {
            let serial = state.serial_tracker.get(SerialKind::MouseEnter);
            state.cursor_style = Some(style);

            if let CursorStyle::None = style {
                let wl_pointer = state
                    .wl_pointer
                    .clone()
                    .expect("window is focused by pointer");
                wl_pointer.set_cursor(serial, None, 0, 0);
            } else if let Some(cursor_shape_device) = &state.cursor_shape_device {
                cursor_shape_device.set_shape(serial, style.to_shape());
            } else if let Some(focused_window) = &state.mouse_focused_window {
                // cursor-shape-v1 isn't supported, set the cursor using a surface.
                let wl_pointer = state
                    .wl_pointer
                    .clone()
                    .expect("window is focused by pointer");
                let scale = focused_window.primary_output_scale();
                state
                    .cursor
                    .set_icon(&wl_pointer, serial, &style.to_icon_name(), scale);
            }
        }
    }

    fn open_uri(&self, uri: &str) {
        let mut state = self.0.borrow_mut();
        if let (Some(activation), Some(window)) = (
            state.globals.activation.clone(),
            state.mouse_focused_window.clone(),
        ) {
            state.pending_activation = Some(PendingActivation::Uri(uri.to_string()));
            let token = activation.get_activation_token(&state.globals.qh, ());
            let serial = state.serial_tracker.get(SerialKind::MousePress);
            token.set_serial(serial, &state.wl_seat);
            token.set_surface(&window.surface());
            token.commit();
        } else {
            let executor = state.common.background_executor.clone();
            open_uri_internal(executor, uri, None);
        }
    }

    fn reveal_path(&self, path: PathBuf) {
        let mut state = self.0.borrow_mut();
        if let (Some(activation), Some(window)) = (
            state.globals.activation.clone(),
            state.mouse_focused_window.clone(),
        ) {
            state.pending_activation = Some(PendingActivation::Path(path));
            let token = activation.get_activation_token(&state.globals.qh, ());
            let serial = state.serial_tracker.get(SerialKind::MousePress);
            token.set_serial(serial, &state.wl_seat);
            token.set_surface(&window.surface());
            token.commit();
        } else {
            let executor = state.common.background_executor.clone();
            reveal_path_internal(executor, path, None);
        }
    }

    fn with_common<R>(&self, f: impl FnOnce(&mut LinuxCommon) -> R) -> R {
        f(&mut self.0.borrow_mut().common)
    }

    fn run(&self) {
        let mut event_loop = self
            .0
            .borrow_mut()
            .event_loop
            .take()
            .expect("App is already running");

        event_loop
            .run(
                None,
                &mut WaylandClientStatePtr(Rc::downgrade(&self.0)),
                |_| {},
            )
            .log_err();
    }

    fn write_to_primary(&self, item: crate::ClipboardItem) {
        let mut state = self.0.borrow_mut();
        let (Some(primary_selection_manager), Some(primary_selection)) = (
            state.globals.primary_selection_manager.clone(),
            state.primary_selection.clone(),
        ) else {
            return;
        };
        if state.mouse_focused_window.is_some() || state.keyboard_focused_window.is_some() {
            state.clipboard.set_primary(item);
            let serial = state.serial_tracker.get(SerialKind::KeyPress);
            let data_source = primary_selection_manager.create_source(&state.globals.qh, ());
            data_source.offer(state.clipboard.self_mime());
            data_source.offer(TEXT_MIME_TYPE.to_string());
            primary_selection.set_selection(Some(&data_source), serial);
        }
    }

    fn write_to_clipboard(&self, item: crate::ClipboardItem) {
        let mut state = self.0.borrow_mut();
        let (Some(data_device_manager), Some(data_device)) = (
            state.globals.data_device_manager.clone(),
            state.data_device.clone(),
        ) else {
            return;
        };
        if state.mouse_focused_window.is_some() || state.keyboard_focused_window.is_some() {
            state.clipboard.set(item);
            let serial = state.serial_tracker.get(SerialKind::KeyPress);
            let data_source = data_device_manager.create_data_source(&state.globals.qh, ());
            data_source.offer(state.clipboard.self_mime());
            data_source.offer(TEXT_MIME_TYPE.to_string());
            data_device.set_selection(Some(&data_source), serial);
        }
    }

    fn read_from_primary(&self) -> Option<crate::ClipboardItem> {
        self.0.borrow_mut().clipboard.read_primary()
    }

    fn read_from_clipboard(&self) -> Option<crate::ClipboardItem> {
        self.0.borrow_mut().clipboard.read()
    }

    fn active_window(&self) -> Option<AnyWindowHandle> {
        self.0
            .borrow_mut()
            .keyboard_focused_window
            .as_ref()
            .map(|window| window.handle())
    }

    fn window_stack(&self) -> Option<Vec<AnyWindowHandle>> {
        None
    }

    fn compositor_name(&self) -> &'static str {
        "Wayland"
    }
}

impl Dispatch<wl_registry::WlRegistry, GlobalListContents> for WaylandClientStatePtr {
    fn event(
        this: &mut Self,
        registry: &wl_registry::WlRegistry,
        event: wl_registry::Event,
        _: &GlobalListContents,
        _: &Connection,
        qh: &QueueHandle<Self>,
    ) {
        let mut client = this.get_client();
        let mut state = client.borrow_mut();

        match event {
            wl_registry::Event::Global {
                name,
                interface,
                version,
            } => match &interface[..] {
                "wl_seat" => {
                    if let Some(wl_pointer) = state.wl_pointer.take() {
                        wl_pointer.release();
                    }
                    if let Some(wl_keyboard) = state.wl_keyboard.take() {
                        wl_keyboard.release();
                    }
                    state.wl_seat.release();
                    state.wl_seat = registry.bind::<wl_seat::WlSeat, _, _>(
                        name,
                        wl_seat_version(version),
                        qh,
                        (),
                    );
                }
                "wl_output" => {
                    let output = registry.bind::<wl_output::WlOutput, _, _>(
                        name,
                        wl_output_version(version),
                        qh,
                        (),
                    );

                    state
                        .in_progress_outputs
                        .insert(output.id(), InProgressOutput::default());
                }
                _ => {}
            },
            wl_registry::Event::GlobalRemove { name: _ } => {
                // TODO: handle global removal
            }
            _ => {}
        }
    }
}

delegate_noop!(WaylandClientStatePtr: ignore xdg_activation_v1::XdgActivationV1);
delegate_noop!(WaylandClientStatePtr: ignore wl_compositor::WlCompositor);
delegate_noop!(WaylandClientStatePtr: ignore wp_cursor_shape_device_v1::WpCursorShapeDeviceV1);
delegate_noop!(WaylandClientStatePtr: ignore wp_cursor_shape_manager_v1::WpCursorShapeManagerV1);
delegate_noop!(WaylandClientStatePtr: ignore wl_data_device_manager::WlDataDeviceManager);
delegate_noop!(WaylandClientStatePtr: ignore zwp_primary_selection_device_manager_v1::ZwpPrimarySelectionDeviceManagerV1);
delegate_noop!(WaylandClientStatePtr: ignore wl_shm::WlShm);
delegate_noop!(WaylandClientStatePtr: ignore wl_shm_pool::WlShmPool);
delegate_noop!(WaylandClientStatePtr: ignore wl_buffer::WlBuffer);
delegate_noop!(WaylandClientStatePtr: ignore wl_region::WlRegion);
delegate_noop!(WaylandClientStatePtr: ignore wp_fractional_scale_manager_v1::WpFractionalScaleManagerV1);
delegate_noop!(WaylandClientStatePtr: ignore zxdg_decoration_manager_v1::ZxdgDecorationManagerV1);
delegate_noop!(WaylandClientStatePtr: ignore org_kde_kwin_blur_manager::OrgKdeKwinBlurManager);
delegate_noop!(WaylandClientStatePtr: ignore zwp_text_input_manager_v3::ZwpTextInputManagerV3);
delegate_noop!(WaylandClientStatePtr: ignore org_kde_kwin_blur::OrgKdeKwinBlur);
delegate_noop!(WaylandClientStatePtr: ignore wp_viewporter::WpViewporter);
delegate_noop!(WaylandClientStatePtr: ignore wp_viewport::WpViewport);

impl Dispatch<WlCallback, ObjectId> for WaylandClientStatePtr {
    fn event(
        state: &mut WaylandClientStatePtr,
        _: &wl_callback::WlCallback,
        event: wl_callback::Event,
        surface_id: &ObjectId,
        _: &Connection,
        _: &QueueHandle<Self>,
    ) {
        let client = state.get_client();
        let mut state = client.borrow_mut();
        let Some(window) = get_window(&mut state, surface_id) else {
            return;
        };
        drop(state);

        match event {
            wl_callback::Event::Done { .. } => {
                window.frame();
            }
            _ => {}
        }
    }
}

fn get_window(
    mut state: &mut RefMut<WaylandClientState>,
    surface_id: &ObjectId,
) -> Option<WaylandWindowStatePtr> {
    state.windows.get(surface_id).cloned()
}

impl Dispatch<wl_surface::WlSurface, ()> for WaylandClientStatePtr {
    fn event(
        this: &mut Self,
        surface: &wl_surface::WlSurface,
        event: <wl_surface::WlSurface as Proxy>::Event,
        _: &(),
        _: &Connection,
        _: &QueueHandle<Self>,
    ) {
        let mut client = this.get_client();
        let mut state = client.borrow_mut();

        let Some(window) = get_window(&mut state, &surface.id()) else {
            return;
        };
        #[allow(clippy::mutable_key_type)]
        let outputs = state.outputs.clone();
        drop(state);

        window.handle_surface_event(event, outputs);
    }
}

impl Dispatch<wl_output::WlOutput, ()> for WaylandClientStatePtr {
    fn event(
        this: &mut Self,
        output: &wl_output::WlOutput,
        event: <wl_output::WlOutput as Proxy>::Event,
        _: &(),
        _: &Connection,
        _: &QueueHandle<Self>,
    ) {
        let mut client = this.get_client();
        let mut state = client.borrow_mut();

        let Some(mut in_progress_output) = state.in_progress_outputs.get_mut(&output.id()) else {
            return;
        };

        match event {
            wl_output::Event::Name { name } => {
                in_progress_output.name = Some(name);
            }
            wl_output::Event::Scale { factor } => {
                in_progress_output.scale = Some(factor);
            }
            wl_output::Event::Geometry { x, y, .. } => {
                in_progress_output.position = Some(point(DevicePixels(x), DevicePixels(y)))
            }
            wl_output::Event::Mode { width, height, .. } => {
                in_progress_output.size = Some(size(DevicePixels(width), DevicePixels(height)))
            }
            wl_output::Event::Done => {
                if let Some(complete) = in_progress_output.complete() {
                    state.outputs.insert(output.id(), complete);
                }
                state.in_progress_outputs.remove(&output.id());
            }
            _ => {}
        }
    }
}

impl Dispatch<xdg_surface::XdgSurface, ObjectId> for WaylandClientStatePtr {
    fn event(
        state: &mut Self,
        _: &xdg_surface::XdgSurface,
        event: xdg_surface::Event,
        surface_id: &ObjectId,
        _: &Connection,
        _: &QueueHandle<Self>,
    ) {
        let client = state.get_client();
        let mut state = client.borrow_mut();
        let Some(window) = get_window(&mut state, surface_id) else {
            return;
        };
        drop(state);
        window.handle_xdg_surface_event(event);
    }
}

impl Dispatch<xdg_toplevel::XdgToplevel, ObjectId> for WaylandClientStatePtr {
    fn event(
        this: &mut Self,
        _: &xdg_toplevel::XdgToplevel,
        event: <xdg_toplevel::XdgToplevel as Proxy>::Event,
        surface_id: &ObjectId,
        _: &Connection,
        _: &QueueHandle<Self>,
    ) {
        let client = this.get_client();
        let mut state = client.borrow_mut();
        let Some(window) = get_window(&mut state, surface_id) else {
            return;
        };

        drop(state);
        let should_close = window.handle_toplevel_event(event);

        if should_close {
            // The close logic will be handled in drop_window()
            window.close();
        }
    }
}

impl Dispatch<xdg_wm_base::XdgWmBase, ()> for WaylandClientStatePtr {
    fn event(
        _: &mut Self,
        wm_base: &xdg_wm_base::XdgWmBase,
        event: <xdg_wm_base::XdgWmBase as Proxy>::Event,
        _: &(),
        _: &Connection,
        _: &QueueHandle<Self>,
    ) {
        if let xdg_wm_base::Event::Ping { serial } = event {
            wm_base.pong(serial);
        }
    }
}

impl Dispatch<xdg_activation_token_v1::XdgActivationTokenV1, ()> for WaylandClientStatePtr {
    fn event(
        this: &mut Self,
        token: &xdg_activation_token_v1::XdgActivationTokenV1,
        event: <xdg_activation_token_v1::XdgActivationTokenV1 as Proxy>::Event,
        _: &(),
        _: &Connection,
        _: &QueueHandle<Self>,
    ) {
        let client = this.get_client();
        let mut state = client.borrow_mut();

        if let xdg_activation_token_v1::Event::Done { token } = event {
            let executor = state.common.background_executor.clone();
            match state.pending_activation.take() {
                Some(PendingActivation::Uri(uri)) => open_uri_internal(executor, &uri, Some(token)),
                Some(PendingActivation::Path(path)) => {
                    reveal_path_internal(executor, path, Some(token))
                }
                Some(PendingActivation::Window(window)) => {
                    let Some(window) = get_window(&mut state, &window) else {
                        return;
                    };
                    let activation = state.globals.activation.as_ref().unwrap();
                    activation.activate(token, &window.surface());
                }
                None => log::error!("activation token received with no pending activation"),
            }
        }

        token.destroy();
    }
}

impl Dispatch<wl_seat::WlSeat, ()> for WaylandClientStatePtr {
    fn event(
        state: &mut Self,
        seat: &wl_seat::WlSeat,
        event: wl_seat::Event,
        _: &(),
        _: &Connection,
        qh: &QueueHandle<Self>,
    ) {
        if let wl_seat::Event::Capabilities {
            capabilities: WEnum::Value(capabilities),
        } = event
        {
            let client = state.get_client();
            let mut state = client.borrow_mut();
            if capabilities.contains(wl_seat::Capability::Keyboard) {
                let keyboard = seat.get_keyboard(qh, ());

                state.text_input = state
                    .globals
                    .text_input_manager
                    .as_ref()
                    .map(|text_input_manager| text_input_manager.get_text_input(&seat, qh, ()));

                if let Some(wl_keyboard) = &state.wl_keyboard {
                    wl_keyboard.release();
                }

                state.wl_keyboard = Some(keyboard);
            }
            if capabilities.contains(wl_seat::Capability::Pointer) {
                let pointer = seat.get_pointer(qh, ());
                state.cursor_shape_device = state
                    .globals
                    .cursor_shape_manager
                    .as_ref()
                    .map(|cursor_shape_manager| cursor_shape_manager.get_pointer(&pointer, qh, ()));

                if let Some(wl_pointer) = &state.wl_pointer {
                    wl_pointer.release();
                }

                state.wl_pointer = Some(pointer);
            }
        }
    }
}

impl Dispatch<wl_keyboard::WlKeyboard, ()> for WaylandClientStatePtr {
    fn event(
        this: &mut Self,
        _: &wl_keyboard::WlKeyboard,
        event: wl_keyboard::Event,
        _: &(),
        _: &Connection,
        _: &QueueHandle<Self>,
    ) {
        let mut client = this.get_client();
        let mut state = client.borrow_mut();
        match event {
            wl_keyboard::Event::RepeatInfo { rate, delay } => {
                state.repeat.characters_per_second = rate as u32;
                state.repeat.delay = Duration::from_millis(delay as u64);
            }
            wl_keyboard::Event::Keymap {
                format: WEnum::Value(format),
                fd,
                size,
                ..
            } => {
                if format != wl_keyboard::KeymapFormat::XkbV1 {
                    log::error!("Received keymap format {:?}, expected XkbV1", format);
                    return;
                }
                let xkb_context = xkb::Context::new(xkb::CONTEXT_NO_FLAGS);
                let keymap = unsafe {
                    xkb::Keymap::new_from_fd(
                        &xkb_context,
                        fd,
                        size as usize,
                        XKB_KEYMAP_FORMAT_TEXT_V1,
                        KEYMAP_COMPILE_NO_FLAGS,
                    )
                    .log_err()
                    .flatten()
                    .expect("Failed to create keymap")
                };
                state.keymap_state = Some(xkb::State::new(&keymap));
                state.compose_state = get_xkb_compose_state(&xkb_context);

                if let Some(mut callback) = state.common.callbacks.keyboard_layout_change.take() {
                    drop(state);
                    callback();
                    state = client.borrow_mut();
                    state.common.callbacks.keyboard_layout_change = Some(callback);
                }
            }
            wl_keyboard::Event::Enter { surface, .. } => {
                state.keyboard_focused_window = get_window(&mut state, &surface.id());
                state.enter_token = Some(());

                if let Some(window) = state.keyboard_focused_window.clone() {
                    drop(state);
                    window.set_focused(true);
                }
            }
            wl_keyboard::Event::Leave { surface, .. } => {
                let keyboard_focused_window = get_window(&mut state, &surface.id());
                state.keyboard_focused_window = None;
                state.enter_token.take();
                // Prevent keyboard events from repeating after opening e.g. a file chooser and closing it quickly
                state.repeat.current_id += 1;

                if let Some(window) = keyboard_focused_window {
                    if let Some(ref mut compose) = state.compose_state {
                        compose.reset();
                    }
                    state.pre_edit_text.take();
                    drop(state);
                    window.handle_ime(ImeInput::DeleteText);
                    window.set_focused(false);
                }
            }
            wl_keyboard::Event::Modifiers {
                mods_depressed,
                mods_latched,
                mods_locked,
                group,
                ..
            } => {
                let focused_window = state.keyboard_focused_window.clone();

                let keymap_state = state.keymap_state.as_mut().unwrap();
                let old_layout =
                    keymap_state.serialize_layout(xkbcommon::xkb::STATE_LAYOUT_EFFECTIVE);
                keymap_state.update_mask(mods_depressed, mods_latched, mods_locked, 0, 0, group);
                state.modifiers = Modifiers::from_xkb(keymap_state);

                if group != old_layout {
                    if let Some(mut callback) = state.common.callbacks.keyboard_layout_change.take()
                    {
                        drop(state);
                        callback();
                        state = client.borrow_mut();
                        state.common.callbacks.keyboard_layout_change = Some(callback);
                    }
                }

                let Some(focused_window) = focused_window else {
                    return;
                };

                let input = PlatformInput::ModifiersChanged(ModifiersChangedEvent {
                    modifiers: state.modifiers,
                });

                drop(state);
                focused_window.handle_input(input);
            }
            wl_keyboard::Event::Key {
                serial,
                key,
                state: WEnum::Value(key_state),
                ..
            } => {
                state.serial_tracker.update(SerialKind::KeyPress, serial);

                let focused_window = state.keyboard_focused_window.clone();
                let Some(focused_window) = focused_window else {
                    return;
                };
                let focused_window = focused_window.clone();

                let keymap_state = state.keymap_state.as_ref().unwrap();
                let keycode = Keycode::from(key + MIN_KEYCODE);
                let keysym = keymap_state.key_get_one_sym(keycode);

                match key_state {
                    wl_keyboard::KeyState::Pressed if !keysym.is_modifier_key() => {
                        let mut keystroke =
                            Keystroke::from_xkb(&keymap_state, state.modifiers, keycode);
                        if let Some(mut compose) = state.compose_state.take() {
                            compose.feed(keysym);
                            match compose.status() {
                                xkb::Status::Composing => {
                                    keystroke.key_char = None;
                                    state.pre_edit_text =
                                        compose.utf8().or(Keystroke::underlying_dead_key(keysym));
                                    let pre_edit =
                                        state.pre_edit_text.clone().unwrap_or(String::default());
                                    drop(state);
                                    focused_window.handle_ime(ImeInput::SetMarkedText(pre_edit));
                                    state = client.borrow_mut();
                                }

                                xkb::Status::Composed => {
                                    state.pre_edit_text.take();
                                    keystroke.key_char = compose.utf8();
                                    if let Some(keysym) = compose.keysym() {
                                        keystroke.key = xkb::keysym_get_name(keysym);
                                    }
                                }
                                xkb::Status::Cancelled => {
                                    let pre_edit = state.pre_edit_text.take();
                                    let new_pre_edit = Keystroke::underlying_dead_key(keysym);
                                    state.pre_edit_text = new_pre_edit.clone();
                                    drop(state);
                                    if let Some(pre_edit) = pre_edit {
                                        focused_window.handle_ime(ImeInput::InsertText(pre_edit));
                                    }
                                    if let Some(current_key) = new_pre_edit {
                                        focused_window
                                            .handle_ime(ImeInput::SetMarkedText(current_key));
                                    }
                                    compose.feed(keysym);
                                    state = client.borrow_mut();
                                }
                                _ => {}
                            }
                            state.compose_state = Some(compose);
                        }
                        let input = PlatformInput::KeyDown(KeyDownEvent {
                            keystroke: keystroke.clone(),
                            is_held: false,
                        });

                        state.repeat.current_id += 1;
                        state.repeat.current_keycode = Some(keycode);

                        let rate = state.repeat.characters_per_second;
                        let id = state.repeat.current_id;
                        state
                            .loop_handle
                            .insert_source(Timer::from_duration(state.repeat.delay), {
                                let input = PlatformInput::KeyDown(KeyDownEvent {
                                    keystroke,
                                    is_held: true,
                                });
                                move |_event, _metadata, this| {
                                    let mut client = this.get_client();
                                    let mut state = client.borrow_mut();
                                    let is_repeating = id == state.repeat.current_id
                                        && state.repeat.current_keycode.is_some()
                                        && state.keyboard_focused_window.is_some();

                                    if !is_repeating || rate == 0 {
                                        return TimeoutAction::Drop;
                                    }

                                    let focused_window =
                                        state.keyboard_focused_window.as_ref().unwrap().clone();

                                    drop(state);
                                    focused_window.handle_input(input.clone());

                                    TimeoutAction::ToDuration(Duration::from_secs(1) / rate)
                                }
                            })
                            .unwrap();

                        drop(state);
                        focused_window.handle_input(input);
                    }
                    wl_keyboard::KeyState::Released if !keysym.is_modifier_key() => {
                        let input = PlatformInput::KeyUp(KeyUpEvent {
                            keystroke: Keystroke::from_xkb(keymap_state, state.modifiers, keycode),
                        });

                        if state.repeat.current_keycode == Some(keycode) {
                            state.repeat.current_keycode = None;
                        }

                        drop(state);
                        focused_window.handle_input(input);
                    }
                    _ => {}
                }
            }
            _ => {}
        }
    }
}
impl Dispatch<zwp_text_input_v3::ZwpTextInputV3, ()> for WaylandClientStatePtr {
    fn event(
        this: &mut Self,
        text_input: &zwp_text_input_v3::ZwpTextInputV3,
        event: <zwp_text_input_v3::ZwpTextInputV3 as Proxy>::Event,
        _: &(),
        _: &Connection,
        _: &QueueHandle<Self>,
    ) {
        let client = this.get_client();
        let mut state = client.borrow_mut();
        match event {
            zwp_text_input_v3::Event::Enter { .. } => {
                drop(state);
                this.enable_ime();
            }
            zwp_text_input_v3::Event::Leave { .. } => {
                drop(state);
                this.disable_ime();
            }
            zwp_text_input_v3::Event::CommitString { text } => {
                state.composing = false;
                let Some(window) = state.keyboard_focused_window.clone() else {
                    return;
                };

                if let Some(commit_text) = text {
                    drop(state);
                    // IBus Intercepts keys like `a`, `b`, but those keys are needed for vim mode.
                    // We should only send ASCII characters to Zed, otherwise a user could remap a letter like `か` or `相`.
                    if commit_text.len() == 1 {
                        window.handle_input(PlatformInput::KeyDown(KeyDownEvent {
                            keystroke: Keystroke {
                                modifiers: Modifiers::default(),
                                key: commit_text.clone(),
                                key_char: Some(commit_text),
                            },
                            is_held: false,
                        }));
                    } else {
                        window.handle_ime(ImeInput::InsertText(commit_text));
                    }
                }
            }
            zwp_text_input_v3::Event::PreeditString { text, .. } => {
                state.composing = true;
                state.ime_pre_edit = text;
            }
            zwp_text_input_v3::Event::Done { serial } => {
                let last_serial = state.serial_tracker.get(SerialKind::InputMethod);
                state.serial_tracker.update(SerialKind::InputMethod, serial);
                let Some(window) = state.keyboard_focused_window.clone() else {
                    return;
                };

                if let Some(text) = state.ime_pre_edit.take() {
                    drop(state);
                    window.handle_ime(ImeInput::SetMarkedText(text));
                    if let Some(area) = window.get_ime_area() {
                        text_input.set_cursor_rectangle(
                            area.origin.x.0 as i32,
                            area.origin.y.0 as i32,
                            area.size.width.0 as i32,
                            area.size.height.0 as i32,
                        );
                        if last_serial == serial {
                            text_input.commit();
                        }
                    }
                } else {
                    state.composing = false;
                    drop(state);
                    window.handle_ime(ImeInput::DeleteText);
                }
            }
            _ => {}
        }
    }
}

fn linux_button_to_gpui(button: u32) -> Option<MouseButton> {
    // These values are coming from <linux/input-event-codes.h>.
    const BTN_LEFT: u32 = 0x110;
    const BTN_RIGHT: u32 = 0x111;
    const BTN_MIDDLE: u32 = 0x112;
    const BTN_SIDE: u32 = 0x113;
    const BTN_EXTRA: u32 = 0x114;
    const BTN_FORWARD: u32 = 0x115;
    const BTN_BACK: u32 = 0x116;

    Some(match button {
        BTN_LEFT => MouseButton::Left,
        BTN_RIGHT => MouseButton::Right,
        BTN_MIDDLE => MouseButton::Middle,
        BTN_BACK | BTN_SIDE => MouseButton::Navigate(NavigationDirection::Back),
        BTN_FORWARD | BTN_EXTRA => MouseButton::Navigate(NavigationDirection::Forward),
        _ => return None,
    })
}

impl Dispatch<wl_pointer::WlPointer, ()> for WaylandClientStatePtr {
    fn event(
        this: &mut Self,
        wl_pointer: &wl_pointer::WlPointer,
        event: wl_pointer::Event,
        _: &(),
        _: &Connection,
        _: &QueueHandle<Self>,
    ) {
        let mut client = this.get_client();
        let mut state = client.borrow_mut();

        match event {
            wl_pointer::Event::Enter {
                serial,
                surface,
                surface_x,
                surface_y,
                ..
            } => {
                state.serial_tracker.update(SerialKind::MouseEnter, serial);
                state.mouse_location = Some(point(px(surface_x as f32), px(surface_y as f32)));
                state.button_pressed = None;

                if let Some(window) = get_window(&mut state, &surface.id()) {
                    state.mouse_focused_window = Some(window.clone());

                    if state.enter_token.is_some() {
                        state.enter_token = None;
                    }
                    if let Some(style) = state.cursor_style {
                        if let Some(cursor_shape_device) = &state.cursor_shape_device {
                            cursor_shape_device.set_shape(serial, style.to_shape());
                        } else {
                            let scale = window.primary_output_scale();
                            state.cursor.set_icon(
                                &wl_pointer,
                                serial,
                                &style.to_icon_name(),
                                scale,
                            );
                        }
                    }
                    drop(state);
                    window.set_hovered(true);
                }
            }
            wl_pointer::Event::Leave { .. } => {
                if let Some(focused_window) = state.mouse_focused_window.clone() {
                    let input = PlatformInput::MouseExited(MouseExitEvent {
                        position: state.mouse_location.unwrap(),
                        pressed_button: state.button_pressed,
                        modifiers: state.modifiers,
                    });
                    state.mouse_focused_window = None;
                    state.mouse_location = None;
                    state.button_pressed = None;

                    drop(state);
                    focused_window.handle_input(input);
                    focused_window.set_hovered(false);
                }
            }
            wl_pointer::Event::Motion {
                surface_x,
                surface_y,
                ..
            } => {
                if state.mouse_focused_window.is_none() {
                    return;
                }
                state.mouse_location = Some(point(px(surface_x as f32), px(surface_y as f32)));

                if let Some(window) = state.mouse_focused_window.clone() {
                    if state
                        .keyboard_focused_window
                        .as_ref()
                        .map_or(false, |keyboard_window| window.ptr_eq(&keyboard_window))
                    {
                        state.enter_token = None;
                    }
                    let input = PlatformInput::MouseMove(MouseMoveEvent {
                        position: state.mouse_location.unwrap(),
                        pressed_button: state.button_pressed,
                        modifiers: state.modifiers,
                    });
                    drop(state);
                    window.handle_input(input);
                }
            }
            wl_pointer::Event::Button {
                serial,
                button,
                state: WEnum::Value(button_state),
                ..
            } => {
                state.serial_tracker.update(SerialKind::MousePress, serial);
                let button = linux_button_to_gpui(button);
                let Some(button) = button else { return };
                if state.mouse_focused_window.is_none() {
                    return;
                }
                match button_state {
                    wl_pointer::ButtonState::Pressed => {
                        if let Some(window) = state.keyboard_focused_window.clone() {
                            if state.composing && state.text_input.is_some() {
                                drop(state);
                                // text_input_v3 don't have something like a reset function
                                this.disable_ime();
                                this.enable_ime();
                                window.handle_ime(ImeInput::UnmarkText);
                                state = client.borrow_mut();
                            } else if let (Some(text), Some(compose)) =
                                (state.pre_edit_text.take(), state.compose_state.as_mut())
                            {
                                compose.reset();
                                drop(state);
                                window.handle_ime(ImeInput::InsertText(text));
                                state = client.borrow_mut();
                            }
                        }
                        let click_elapsed = state.click.last_click.elapsed();

                        if click_elapsed < DOUBLE_CLICK_INTERVAL
                            && state
                                .click
                                .last_mouse_button
                                .is_some_and(|prev_button| prev_button == button)
                            && is_within_click_distance(
                                state.click.last_location,
                                state.mouse_location.unwrap(),
                            )
                        {
                            state.click.current_count += 1;
                        } else {
                            state.click.current_count = 1;
                        }

                        state.click.last_click = Instant::now();
                        state.click.last_mouse_button = Some(button);
                        state.click.last_location = state.mouse_location.unwrap();

                        state.button_pressed = Some(button);

                        if let Some(window) = state.mouse_focused_window.clone() {
                            let input = PlatformInput::MouseDown(MouseDownEvent {
                                button,
                                position: state.mouse_location.unwrap(),
                                modifiers: state.modifiers,
                                click_count: state.click.current_count,
                                first_mouse: state.enter_token.take().is_some(),
                            });
                            drop(state);
                            window.handle_input(input);
                        }
                    }
                    wl_pointer::ButtonState::Released => {
                        state.button_pressed = None;

                        if let Some(window) = state.mouse_focused_window.clone() {
                            let input = PlatformInput::MouseUp(MouseUpEvent {
                                button,
                                position: state.mouse_location.unwrap(),
                                modifiers: state.modifiers,
                                click_count: state.click.current_count,
                            });
                            drop(state);
                            window.handle_input(input);
                        }
                    }
                    _ => {}
                }
            }

            // Axis Events
            wl_pointer::Event::AxisSource {
                axis_source: WEnum::Value(axis_source),
            } => {
                state.axis_source = axis_source;
            }
            wl_pointer::Event::Axis {
                axis: WEnum::Value(axis),
                value,
                ..
            } => {
                if state.axis_source == AxisSource::Wheel {
                    return;
                }
                let axis = if state.modifiers.shift {
                    wl_pointer::Axis::HorizontalScroll
                } else {
                    axis
                };
                let axis_modifier = match axis {
                    wl_pointer::Axis::VerticalScroll => state.vertical_modifier,
                    wl_pointer::Axis::HorizontalScroll => state.horizontal_modifier,
                    _ => 1.0,
                };
                state.scroll_event_received = true;
                let scroll_delta = state
                    .continuous_scroll_delta
                    .get_or_insert(point(px(0.0), px(0.0)));
                let modifier = 3.0;
                match axis {
                    wl_pointer::Axis::VerticalScroll => {
                        scroll_delta.y += px(value as f32 * modifier * axis_modifier);
                    }
                    wl_pointer::Axis::HorizontalScroll => {
                        scroll_delta.x += px(value as f32 * modifier * axis_modifier);
                    }
                    _ => unreachable!(),
                }
            }
            wl_pointer::Event::AxisDiscrete {
                axis: WEnum::Value(axis),
                discrete,
            } => {
                state.scroll_event_received = true;
                let axis = if state.modifiers.shift {
                    wl_pointer::Axis::HorizontalScroll
                } else {
                    axis
                };
                let axis_modifier = match axis {
                    wl_pointer::Axis::VerticalScroll => state.vertical_modifier,
                    wl_pointer::Axis::HorizontalScroll => state.horizontal_modifier,
                    _ => 1.0,
                };

                let scroll_delta = state.discrete_scroll_delta.get_or_insert(point(0.0, 0.0));
                match axis {
                    wl_pointer::Axis::VerticalScroll => {
                        scroll_delta.y += discrete as f32 * axis_modifier * SCROLL_LINES;
                    }
                    wl_pointer::Axis::HorizontalScroll => {
                        scroll_delta.x += discrete as f32 * axis_modifier * SCROLL_LINES;
                    }
                    _ => unreachable!(),
                }
            }
            wl_pointer::Event::AxisValue120 {
                axis: WEnum::Value(axis),
                value120,
            } => {
                state.scroll_event_received = true;
                let axis = if state.modifiers.shift {
                    wl_pointer::Axis::HorizontalScroll
                } else {
                    axis
                };
                let axis_modifier = match axis {
                    wl_pointer::Axis::VerticalScroll => state.vertical_modifier,
                    wl_pointer::Axis::HorizontalScroll => state.horizontal_modifier,
                    _ => unreachable!(),
                };

                let scroll_delta = state.discrete_scroll_delta.get_or_insert(point(0.0, 0.0));
                let wheel_percent = value120 as f32 / 120.0;
                match axis {
                    wl_pointer::Axis::VerticalScroll => {
                        scroll_delta.y += wheel_percent * axis_modifier * SCROLL_LINES;
                    }
                    wl_pointer::Axis::HorizontalScroll => {
                        scroll_delta.x += wheel_percent * axis_modifier * SCROLL_LINES;
                    }
                    _ => unreachable!(),
                }
            }
            wl_pointer::Event::Frame => {
                if state.scroll_event_received {
                    state.scroll_event_received = false;
                    let continuous = state.continuous_scroll_delta.take();
                    let discrete = state.discrete_scroll_delta.take();
                    if let Some(continuous) = continuous {
                        if let Some(window) = state.mouse_focused_window.clone() {
                            let input = PlatformInput::ScrollWheel(ScrollWheelEvent {
                                position: state.mouse_location.unwrap(),
                                delta: ScrollDelta::Pixels(continuous),
                                modifiers: state.modifiers,
                                touch_phase: TouchPhase::Moved,
                            });
                            drop(state);
                            window.handle_input(input);
                        }
                    } else if let Some(discrete) = discrete {
                        if let Some(window) = state.mouse_focused_window.clone() {
                            let input = PlatformInput::ScrollWheel(ScrollWheelEvent {
                                position: state.mouse_location.unwrap(),
                                delta: ScrollDelta::Lines(discrete),
                                modifiers: state.modifiers,
                                touch_phase: TouchPhase::Moved,
                            });
                            drop(state);
                            window.handle_input(input);
                        }
                    }
                }
            }
            _ => {}
        }
    }
}

impl Dispatch<wp_fractional_scale_v1::WpFractionalScaleV1, ObjectId> for WaylandClientStatePtr {
    fn event(
        this: &mut Self,
        _: &wp_fractional_scale_v1::WpFractionalScaleV1,
        event: <wp_fractional_scale_v1::WpFractionalScaleV1 as Proxy>::Event,
        surface_id: &ObjectId,
        _: &Connection,
        _: &QueueHandle<Self>,
    ) {
        let client = this.get_client();
        let mut state = client.borrow_mut();

        let Some(window) = get_window(&mut state, surface_id) else {
            return;
        };

        drop(state);
        window.handle_fractional_scale_event(event);
    }
}

impl Dispatch<zxdg_toplevel_decoration_v1::ZxdgToplevelDecorationV1, ObjectId>
    for WaylandClientStatePtr
{
    fn event(
        this: &mut Self,
        _: &zxdg_toplevel_decoration_v1::ZxdgToplevelDecorationV1,
        event: zxdg_toplevel_decoration_v1::Event,
        surface_id: &ObjectId,
        _: &Connection,
        _: &QueueHandle<Self>,
    ) {
        let client = this.get_client();
        let mut state = client.borrow_mut();
        let Some(window) = get_window(&mut state, surface_id) else {
            return;
        };

        drop(state);
        window.handle_toplevel_decoration_event(event);
    }
}

impl Dispatch<wl_data_device::WlDataDevice, ()> for WaylandClientStatePtr {
    fn event(
        this: &mut Self,
        _: &wl_data_device::WlDataDevice,
        event: wl_data_device::Event,
        _: &(),
        _: &Connection,
        _: &QueueHandle<Self>,
    ) {
        let client = this.get_client();
        let mut state = client.borrow_mut();

        match event {
            // Clipboard
            wl_data_device::Event::DataOffer { id: data_offer } => {
                state.data_offers.push(DataOffer::new(data_offer));
                if state.data_offers.len() > 2 {
                    // At most we store a clipboard offer and a drag and drop offer.
                    state.data_offers.remove(0).inner.destroy();
                }
            }
            wl_data_device::Event::Selection { id: data_offer } => {
                if let Some(offer) = data_offer {
                    let offer = state
                        .data_offers
                        .iter()
                        .find(|wrapper| wrapper.inner.id() == offer.id());
                    let offer = offer.cloned();
                    state.clipboard.set_offer(offer);
                } else {
                    state.clipboard.set_offer(None);
                }
            }

            // Drag and drop
            wl_data_device::Event::Enter {
                serial,
                surface,
                x,
                y,
                id: data_offer,
            } => {
                state.serial_tracker.update(SerialKind::DataDevice, serial);
                if let Some(data_offer) = data_offer {
                    let Some(drag_window) = get_window(&mut state, &surface.id()) else {
                        return;
                    };

                    const ACTIONS: DndAction = DndAction::Copy;
                    data_offer.set_actions(ACTIONS, ACTIONS);

                    let pipe = Pipe::new().unwrap();
                    data_offer.receive(FILE_LIST_MIME_TYPE.to_string(), unsafe {
                        BorrowedFd::borrow_raw(pipe.write.as_raw_fd())
                    });
                    let fd = pipe.read;
                    drop(pipe.write);

                    let read_task = state.common.background_executor.spawn(async {
                        let buffer = unsafe { read_fd(fd)? };
                        let text = String::from_utf8(buffer)?;
                        anyhow::Ok(text)
                    });

                    let this = this.clone();
                    state
                        .common
                        .foreground_executor
                        .spawn(async move {
                            let file_list = match read_task.await {
                                Ok(list) => list,
                                Err(err) => {
                                    log::error!("error reading drag and drop pipe: {err:?}");
                                    return;
                                }
                            };

                            let paths: SmallVec<[_; 2]> = file_list
                                .lines()
                                .filter_map(|path| Url::parse(path).log_err())
                                .filter_map(|url| url.to_file_path().log_err())
                                .collect();
                            let position = Point::new(x.into(), y.into());

                            // Prevent dropping text from other programs.
                            if paths.is_empty() {
                                data_offer.destroy();
                                return;
                            }

                            let input = PlatformInput::FileDrop(FileDropEvent::Entered {
                                position,
                                paths: crate::ExternalPaths(paths),
                            });

                            let client = this.get_client();
                            let mut state = client.borrow_mut();
                            state.drag.data_offer = Some(data_offer);
                            state.drag.window = Some(drag_window.clone());
                            state.drag.position = position;

                            drop(state);
                            drag_window.handle_input(input);
                        })
                        .detach();
                }
            }
            wl_data_device::Event::Motion { x, y, .. } => {
                let Some(drag_window) = state.drag.window.clone() else {
                    return;
                };
                let position = Point::new(x.into(), y.into());
                state.drag.position = position;

                let input = PlatformInput::FileDrop(FileDropEvent::Pending { position });
                drop(state);
                drag_window.handle_input(input);
            }
            wl_data_device::Event::Leave => {
                let Some(drag_window) = state.drag.window.clone() else {
                    return;
                };
                let data_offer = state.drag.data_offer.clone().unwrap();
                data_offer.destroy();

                state.drag.data_offer = None;
                state.drag.window = None;

                let input = PlatformInput::FileDrop(FileDropEvent::Exited {});
                drop(state);
                drag_window.handle_input(input);
            }
            wl_data_device::Event::Drop => {
                let Some(drag_window) = state.drag.window.clone() else {
                    return;
                };
                let data_offer = state.drag.data_offer.clone().unwrap();
                data_offer.finish();
                data_offer.destroy();

                state.drag.data_offer = None;
                state.drag.window = None;

                let input = PlatformInput::FileDrop(FileDropEvent::Submit {
                    position: state.drag.position,
                });
                drop(state);
                drag_window.handle_input(input);
            }
            _ => {}
        }
    }

    event_created_child!(WaylandClientStatePtr, wl_data_device::WlDataDevice, [
        wl_data_device::EVT_DATA_OFFER_OPCODE => (wl_data_offer::WlDataOffer, ()),
    ]);
}

impl Dispatch<wl_data_offer::WlDataOffer, ()> for WaylandClientStatePtr {
    fn event(
        this: &mut Self,
        data_offer: &wl_data_offer::WlDataOffer,
        event: wl_data_offer::Event,
        _: &(),
        _: &Connection,
        _: &QueueHandle<Self>,
    ) {
        let client = this.get_client();
        let mut state = client.borrow_mut();

        match event {
            wl_data_offer::Event::Offer { mime_type } => {
                // Drag and drop
                if mime_type == FILE_LIST_MIME_TYPE {
                    let serial = state.serial_tracker.get(SerialKind::DataDevice);
                    let mime_type = mime_type.clone();
                    data_offer.accept(serial, Some(mime_type));
                }

                // Clipboard
                if let Some(offer) = state
                    .data_offers
                    .iter_mut()
                    .find(|wrapper| wrapper.inner.id() == data_offer.id())
                {
                    offer.add_mime_type(mime_type);
                }
            }
            _ => {}
        }
    }
}

impl Dispatch<wl_data_source::WlDataSource, ()> for WaylandClientStatePtr {
    fn event(
        this: &mut Self,
        data_source: &wl_data_source::WlDataSource,
        event: wl_data_source::Event,
        _: &(),
        _: &Connection,
        _: &QueueHandle<Self>,
    ) {
        let client = this.get_client();
        let mut state = client.borrow_mut();

        match event {
            wl_data_source::Event::Send { mime_type, fd } => {
                state.clipboard.send(mime_type, fd);
            }
            wl_data_source::Event::Cancelled => {
                data_source.destroy();
            }
            _ => {}
        }
    }
}

impl Dispatch<zwp_primary_selection_device_v1::ZwpPrimarySelectionDeviceV1, ()>
    for WaylandClientStatePtr
{
    fn event(
        this: &mut Self,
        _: &zwp_primary_selection_device_v1::ZwpPrimarySelectionDeviceV1,
        event: zwp_primary_selection_device_v1::Event,
        _: &(),
        _: &Connection,
        _: &QueueHandle<Self>,
    ) {
        let client = this.get_client();
        let mut state = client.borrow_mut();

        match event {
            zwp_primary_selection_device_v1::Event::DataOffer { offer } => {
                let old_offer = state.primary_data_offer.replace(DataOffer::new(offer));
                if let Some(old_offer) = old_offer {
                    old_offer.inner.destroy();
                }
            }
            zwp_primary_selection_device_v1::Event::Selection { id: data_offer } => {
                if data_offer.is_some() {
                    let offer = state.primary_data_offer.clone();
                    state.clipboard.set_primary_offer(offer);
                } else {
                    state.clipboard.set_primary_offer(None);
                }
            }
            _ => {}
        }
    }

    event_created_child!(WaylandClientStatePtr, zwp_primary_selection_device_v1::ZwpPrimarySelectionDeviceV1, [
        zwp_primary_selection_device_v1::EVT_DATA_OFFER_OPCODE => (zwp_primary_selection_offer_v1::ZwpPrimarySelectionOfferV1, ()),
    ]);
}

impl Dispatch<zwp_primary_selection_offer_v1::ZwpPrimarySelectionOfferV1, ()>
    for WaylandClientStatePtr
{
    fn event(
        this: &mut Self,
        _data_offer: &zwp_primary_selection_offer_v1::ZwpPrimarySelectionOfferV1,
        event: zwp_primary_selection_offer_v1::Event,
        _: &(),
        _: &Connection,
        _: &QueueHandle<Self>,
    ) {
        let client = this.get_client();
        let mut state = client.borrow_mut();

        match event {
            zwp_primary_selection_offer_v1::Event::Offer { mime_type } => {
                if let Some(offer) = state.primary_data_offer.as_mut() {
                    offer.add_mime_type(mime_type);
                }
            }
            _ => {}
        }
    }
}

impl Dispatch<zwp_primary_selection_source_v1::ZwpPrimarySelectionSourceV1, ()>
    for WaylandClientStatePtr
{
    fn event(
        this: &mut Self,
        selection_source: &zwp_primary_selection_source_v1::ZwpPrimarySelectionSourceV1,
        event: zwp_primary_selection_source_v1::Event,
        _: &(),
        _: &Connection,
        _: &QueueHandle<Self>,
    ) {
        let client = this.get_client();
        let mut state = client.borrow_mut();

        match event {
            zwp_primary_selection_source_v1::Event::Send { mime_type, fd } => {
                state.clipboard.send_primary(mime_type, fd);
            }
            zwp_primary_selection_source_v1::Event::Cancelled => {
                selection_source.destroy();
            }
            _ => {}
        }
    }
}<|MERGE_RESOLUTION|>--- conflicted
+++ resolved
@@ -85,14 +85,9 @@
     AnyWindowHandle, Bounds, CursorStyle, DOUBLE_CLICK_INTERVAL, DevicePixels, DisplayId,
     FileDropEvent, ForegroundExecutor, KeyDownEvent, KeyUpEvent, Keystroke, LinuxCommon, Modifiers,
     ModifiersChangedEvent, MouseButton, MouseDownEvent, MouseExitEvent, MouseMoveEvent,
-<<<<<<< HEAD
-    MouseUpEvent, NavigationDirection, Pixels, PlatformDisplay, PlatformInput, Point, ScaledPixels,
-    ScreenCaptureSource, ScrollDelta, ScrollWheelEvent, Size, TouchPhase, WindowParams,
-    DOUBLE_CLICK_INTERVAL, SCROLL_LINES,
-=======
     MouseUpEvent, NavigationDirection, Pixels, PlatformDisplay, PlatformInput, Point, SCROLL_LINES,
-    ScaledPixels, ScrollDelta, ScrollWheelEvent, Size, TouchPhase, WindowParams, point, px, size,
->>>>>>> 8f0bacdd
+    ScaledPixels, ScreenCaptureSource, ScrollDelta, ScrollWheelEvent, Size, TouchPhase,
+    WindowParams, point, px, size,
 };
 
 /// Used to convert evdev scancode to xkb scancode
