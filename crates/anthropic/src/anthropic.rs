--- conflicted
+++ resolved
@@ -490,12 +490,7 @@
     let uri = format!("{api_url}/v1/messages");
     let beta_headers = Model::from_id(&request.base.model)
         .map(|model| model.beta_headers())
-<<<<<<< HEAD
-        .unwrap_or_else(|_err| Model::DEFAULT_BETA_HEADERS.join(","));
-
-=======
         .unwrap_or_else(|_| Model::DEFAULT_BETA_HEADERS.join(","));
->>>>>>> 6e9c6c56
     let request_builder = HttpRequest::builder()
         .method(Method::POST)
         .uri(uri)
@@ -503,7 +498,6 @@
         .header("Anthropic-Beta", beta_headers)
         .header("X-Api-Key", api_key)
         .header("Content-Type", "application/json");
-
     let serialized_request =
         serde_json::to_string(&request).map_err(AnthropicError::SerializeRequest)?;
     let request = request_builder
