syntax = "proto3";
package zed.messages;

// Looking for a number? Search "// current max"

message PeerId {
    uint32 owner_id = 1;
    uint32 id = 2;
}

message Envelope {
    uint32 id = 1;
    optional uint32 responding_to = 2;
    optional PeerId original_sender_id = 3;
    optional uint32 ack_id = 266;

    oneof payload {
        Hello hello = 4;
        Ack ack = 5;
        Error error = 6;
        Ping ping = 7;
        Test test = 8;
        EndStream end_stream = 165;

        CreateRoom create_room = 9;
        CreateRoomResponse create_room_response = 10;
        JoinRoom join_room = 11;
        JoinRoomResponse join_room_response = 12;
        RejoinRoom rejoin_room = 13;
        RejoinRoomResponse rejoin_room_response = 14;
        LeaveRoom leave_room = 15;
        Call call = 16;
        IncomingCall incoming_call = 17;
        CallCanceled call_canceled = 18;
        CancelCall cancel_call = 19;
        DeclineCall decline_call = 20;
        UpdateParticipantLocation update_participant_location = 21;
        RoomUpdated room_updated = 22;

        ShareProject share_project = 23;
        ShareProjectResponse share_project_response = 24;
        UnshareProject unshare_project = 25;
        JoinProject join_project = 26;
        JoinProjectResponse join_project_response = 27;
        LeaveProject leave_project = 28;
        AddProjectCollaborator add_project_collaborator = 29;
        UpdateProjectCollaborator update_project_collaborator = 30;
        RemoveProjectCollaborator remove_project_collaborator = 31;

        GetDefinition get_definition = 32;
        GetDefinitionResponse get_definition_response = 33;
        GetDeclaration get_declaration = 237;
        GetDeclarationResponse get_declaration_response = 238;
        GetTypeDefinition get_type_definition = 34;
        GetTypeDefinitionResponse get_type_definition_response = 35;

        GetReferences get_references = 36;
        GetReferencesResponse get_references_response = 37;
        GetDocumentHighlights get_document_highlights = 38;
        GetDocumentHighlightsResponse get_document_highlights_response = 39;
        GetProjectSymbols get_project_symbols = 40;
        GetProjectSymbolsResponse get_project_symbols_response = 41;
        OpenBufferForSymbol open_buffer_for_symbol = 42;
        OpenBufferForSymbolResponse open_buffer_for_symbol_response = 43;

        UpdateProject update_project = 44;
        UpdateWorktree update_worktree = 45;

        CreateProjectEntry create_project_entry = 46;
        RenameProjectEntry rename_project_entry = 47;
        CopyProjectEntry copy_project_entry = 48;
        DeleteProjectEntry delete_project_entry = 49;
        ProjectEntryResponse project_entry_response = 50;
        ExpandProjectEntry expand_project_entry = 51;
        ExpandProjectEntryResponse expand_project_entry_response = 52;

        UpdateDiagnosticSummary update_diagnostic_summary = 53;
        StartLanguageServer start_language_server = 54;
        UpdateLanguageServer update_language_server = 55;

        OpenBufferById open_buffer_by_id = 56;
        OpenBufferByPath open_buffer_by_path = 57;
        OpenBufferResponse open_buffer_response = 58;
        CreateBufferForPeer create_buffer_for_peer = 59;
        UpdateBuffer update_buffer = 60;
        UpdateBufferFile update_buffer_file = 61;
        SaveBuffer save_buffer = 62;
        BufferSaved buffer_saved = 63;
        BufferReloaded buffer_reloaded = 64;
        ReloadBuffers reload_buffers = 65;
        ReloadBuffersResponse reload_buffers_response = 66;
        SynchronizeBuffers synchronize_buffers = 67;
        SynchronizeBuffersResponse synchronize_buffers_response = 68;
        FormatBuffers format_buffers = 69;
        FormatBuffersResponse format_buffers_response = 70;
        GetCompletions get_completions = 71;
        GetCompletionsResponse get_completions_response = 72;
        ResolveCompletionDocumentation resolve_completion_documentation = 73;
        ResolveCompletionDocumentationResponse resolve_completion_documentation_response = 74;
        ApplyCompletionAdditionalEdits apply_completion_additional_edits = 75;
        ApplyCompletionAdditionalEditsResponse apply_completion_additional_edits_response = 76;
        GetCodeActions get_code_actions = 77;
        GetCodeActionsResponse get_code_actions_response = 78;
        GetHover get_hover = 79;
        GetHoverResponse get_hover_response = 80;
        ApplyCodeAction apply_code_action = 81;
        ApplyCodeActionResponse apply_code_action_response = 82;
        PrepareRename prepare_rename = 83;
        PrepareRenameResponse prepare_rename_response = 84;
        PerformRename perform_rename = 85;
        PerformRenameResponse perform_rename_response = 86;

        UpdateContacts update_contacts = 89;
        UpdateInviteInfo update_invite_info = 90;
        ShowContacts show_contacts = 91;

        GetUsers get_users = 92;
        FuzzySearchUsers fuzzy_search_users = 93;
        UsersResponse users_response = 94;
        RequestContact request_contact = 95;
        RespondToContactRequest respond_to_contact_request = 96;
        RemoveContact remove_contact = 97;

        Follow follow = 98;
        FollowResponse follow_response = 99;
        UpdateFollowers update_followers = 100;
        Unfollow unfollow = 101;
        GetPrivateUserInfo get_private_user_info = 102;
        GetPrivateUserInfoResponse get_private_user_info_response = 103;
        UpdateUserPlan update_user_plan = 234;
        UpdateDiffBase update_diff_base = 104;
        AcceptTermsOfService accept_terms_of_service = 239;
        AcceptTermsOfServiceResponse accept_terms_of_service_response = 240;

        OnTypeFormatting on_type_formatting = 105;
        OnTypeFormattingResponse on_type_formatting_response = 106;

        UpdateWorktreeSettings update_worktree_settings = 107;

        InlayHints inlay_hints = 108;
        InlayHintsResponse inlay_hints_response = 109;
        ResolveInlayHint resolve_inlay_hint = 110;
        ResolveInlayHintResponse resolve_inlay_hint_response = 111;
        RefreshInlayHints refresh_inlay_hints = 112;

        CreateChannel create_channel = 113;
        CreateChannelResponse create_channel_response = 114;
        InviteChannelMember invite_channel_member = 115;
        RemoveChannelMember remove_channel_member = 116;
        RespondToChannelInvite respond_to_channel_invite = 117;
        UpdateChannels update_channels = 118;
        JoinChannel join_channel = 119;
        DeleteChannel delete_channel = 120;
        GetChannelMembers get_channel_members = 121;
        GetChannelMembersResponse get_channel_members_response = 122;
        SetChannelMemberRole set_channel_member_role = 123;
        RenameChannel rename_channel = 124;
        RenameChannelResponse rename_channel_response = 125;
        SubscribeToChannels subscribe_to_channels = 207;

        JoinChannelBuffer join_channel_buffer = 126;
        JoinChannelBufferResponse join_channel_buffer_response = 127;
        UpdateChannelBuffer update_channel_buffer = 128;
        LeaveChannelBuffer leave_channel_buffer = 129;
        UpdateChannelBufferCollaborators update_channel_buffer_collaborators = 130;
        RejoinChannelBuffers rejoin_channel_buffers = 131;
        RejoinChannelBuffersResponse rejoin_channel_buffers_response = 132;
        AckBufferOperation ack_buffer_operation = 133;

        JoinChannelChat join_channel_chat = 134;
        JoinChannelChatResponse join_channel_chat_response = 135;
        LeaveChannelChat leave_channel_chat = 136;
        SendChannelMessage send_channel_message = 137;
        SendChannelMessageResponse send_channel_message_response = 138;
        ChannelMessageSent channel_message_sent = 139;
        GetChannelMessages get_channel_messages = 140;
        GetChannelMessagesResponse get_channel_messages_response = 141;
        RemoveChannelMessage remove_channel_message = 142;
        AckChannelMessage ack_channel_message = 143;
        GetChannelMessagesById get_channel_messages_by_id = 144;

        MoveChannel move_channel = 147;
        SetChannelVisibility set_channel_visibility = 148;

        AddNotification add_notification = 149;
        GetNotifications get_notifications = 150;
        GetNotificationsResponse get_notifications_response = 151;
        DeleteNotification delete_notification = 152;
        MarkNotificationRead mark_notification_read = 153;
        LspExtExpandMacro lsp_ext_expand_macro = 154;
        LspExtExpandMacroResponse lsp_ext_expand_macro_response = 155;
        SetRoomParticipantRole set_room_participant_role = 156;

        UpdateUserChannels update_user_channels = 157;

        GetImplementation get_implementation = 162;
        GetImplementationResponse get_implementation_response = 163;

        CountLanguageModelTokens count_language_model_tokens = 230;
        CountLanguageModelTokensResponse count_language_model_tokens_response = 231;
        GetCachedEmbeddings get_cached_embeddings = 189;
        GetCachedEmbeddingsResponse get_cached_embeddings_response = 190;
        ComputeEmbeddings compute_embeddings = 191;
        ComputeEmbeddingsResponse compute_embeddings_response = 192;

        UpdateChannelMessage update_channel_message = 170;
        ChannelMessageUpdate channel_message_update = 171;

        BlameBuffer blame_buffer = 172;
        BlameBufferResponse blame_buffer_response = 173;

        UpdateNotification update_notification = 174;

        MultiLspQuery multi_lsp_query = 175;
        MultiLspQueryResponse multi_lsp_query_response = 176;
        RestartLanguageServers restart_language_servers = 208;

        RejoinRemoteProjects rejoin_remote_projects = 186;
        RejoinRemoteProjectsResponse rejoin_remote_projects_response = 187;

        OpenNewBuffer open_new_buffer = 196;

        GetSupermavenApiKey get_supermaven_api_key = 198;
        GetSupermavenApiKeyResponse get_supermaven_api_key_response = 199;

        TaskContextForLocation task_context_for_location = 203;
        TaskContext task_context = 204;

        LinkedEditingRange linked_editing_range = 209;
        LinkedEditingRangeResponse linked_editing_range_response = 210;

        AdvertiseContexts advertise_contexts = 211;
        OpenContext open_context = 212;
        OpenContextResponse open_context_response = 213;
        CreateContext create_context = 232;
        CreateContextResponse create_context_response = 233;
        UpdateContext update_context = 214;
        SynchronizeContexts synchronize_contexts = 215;
        SynchronizeContextsResponse synchronize_contexts_response = 216;

        GetSignatureHelp get_signature_help = 217;
        GetSignatureHelpResponse get_signature_help_response = 218;

        ListRemoteDirectory list_remote_directory = 219;
        ListRemoteDirectoryResponse list_remote_directory_response = 220;
        AddWorktree add_worktree = 222;
        AddWorktreeResponse add_worktree_response = 223;

        GetLlmToken get_llm_token = 235;
        GetLlmTokenResponse get_llm_token_response = 236;
        RefreshLlmToken refresh_llm_token = 259;

        LspExtSwitchSourceHeader lsp_ext_switch_source_header = 241;
        LspExtSwitchSourceHeaderResponse lsp_ext_switch_source_header_response = 242;

        FindSearchCandidates find_search_candidates = 243;
        FindSearchCandidatesResponse find_search_candidates_response = 244;

        CloseBuffer close_buffer = 245;

        ShutdownRemoteServer shutdown_remote_server = 257;

        RemoveWorktree remove_worktree = 258;

        LanguageServerLog language_server_log = 260;

        Toast toast = 261;
        HideToast hide_toast = 262;

        OpenServerSettings open_server_settings = 263;

        GetPermalinkToLine get_permalink_to_line = 264;
        GetPermalinkToLineResponse get_permalink_to_line_response = 265;

        FlushBufferedMessages flush_buffered_messages = 267;

        LanguageServerPromptRequest language_server_prompt_request = 268;
        LanguageServerPromptResponse language_server_prompt_response = 269;

        GitBranches git_branches = 270;
        GitBranchesResponse git_branches_response = 271;

        UpdateGitBranch update_git_branch = 272;

        ListToolchains list_toolchains = 273;
        ListToolchainsResponse list_toolchains_response = 274;
        ActivateToolchain activate_toolchain = 275;
        ActiveToolchain active_toolchain = 276;
        ActiveToolchainResponse active_toolchain_response = 277;

        GetPathMetadata get_path_metadata = 278;
        GetPathMetadataResponse get_path_metadata_response = 279;

        GetPanicFiles get_panic_files = 280;
        GetPanicFilesResponse get_panic_files_response = 281;

        CancelLanguageServerWork cancel_language_server_work = 282;

        LspExtOpenDocs lsp_ext_open_docs = 283;
        LspExtOpenDocsResponse lsp_ext_open_docs_response = 284;

        SyncExtensions sync_extensions = 285;
        SyncExtensionsResponse sync_extensions_response = 286;
        InstallExtension install_extension = 287;

        GetStagedText get_staged_text = 288;
        GetStagedTextResponse get_staged_text_response = 289;

<<<<<<< HEAD
        SynchronizeBreakpoints Synchronize_breakpoints = 290;
        SetActiveDebugLine set_active_debug_line = 291;
        RemoveActiveDebugLine remove_active_debug_line = 292; // current max
=======
        RegisterBufferWithLanguageServers register_buffer_with_language_servers = 290;
>>>>>>> e8c92837
    }

    reserved 87 to 88;
    reserved 158 to 161;
    reserved 164;
    reserved 166 to 169;
    reserved 177 to 185;
    reserved 188;
    reserved 193 to 195;
    reserved 197;
    reserved 200 to 202;
    reserved 205 to 206;
    reserved 221;
    reserved 224 to 229;
    reserved 246;
    reserved 247 to 254;
    reserved 255 to 256;
}

// Messages

message Hello {
    PeerId peer_id = 1;
}

message Ping {}

message Ack {}

message Error {
    string message = 1;
    ErrorCode code = 2;
    repeated string tags = 3;
}

enum ErrorCode {
    Internal = 0;
    NoSuchChannel = 1;
    Disconnected = 2;
    SignedOut = 3;
    UpgradeRequired = 4;
    Forbidden = 5;
    NeedsCla = 7;
    NotARootChannel = 8;
    BadPublicNesting = 9;
    CircularNesting = 10;
    WrongMoveTarget = 11;
    UnsharedItem = 12;
    NoSuchProject = 13;
    DevServerProjectPathDoesNotExist = 16;
    RemoteUpgradeRequired = 17;
    RateLimitExceeded = 18;
    reserved 6;
    reserved 14 to 15;
}

message EndStream {}

message Test {
    uint64 id = 1;
}

message CreateRoom {}

message CreateRoomResponse {
    Room room = 1;
    optional LiveKitConnectionInfo live_kit_connection_info = 2;
}

message JoinRoom {
    uint64 id = 1;
}

message JoinRoomResponse {
    Room room = 1;
    optional uint64 channel_id = 2;
    optional LiveKitConnectionInfo live_kit_connection_info = 3;
}

message RejoinRoom {
    uint64 id = 1;
    repeated UpdateProject reshared_projects = 2;
    repeated RejoinProject rejoined_projects = 3;
}
message RejoinRemoteProjects {
    repeated RejoinProject rejoined_projects = 1;
}

message RejoinRemoteProjectsResponse {
    repeated RejoinedProject rejoined_projects = 1;
}

message RejoinProject {
    uint64 id = 1;
    repeated RejoinWorktree worktrees = 2;
}

message RejoinWorktree {
    uint64 id = 1;
    uint64 scan_id = 2;
}

message RejoinRoomResponse {
    Room room = 1;
    repeated ResharedProject reshared_projects = 2;
    repeated RejoinedProject rejoined_projects = 3;
}

message ResharedProject {
    uint64 id = 1;
    repeated Collaborator collaborators = 2;
}

message RejoinedProject {
    uint64 id = 1;
    repeated WorktreeMetadata worktrees = 2;
    repeated Collaborator collaborators = 3;
    repeated LanguageServer language_servers = 4;
    repeated SynchronizeBreakpoints breakpoints = 5;
}

message LeaveRoom {}

message Room {
    uint64 id = 1;
    repeated Participant participants = 2;
    repeated PendingParticipant pending_participants = 3;
    repeated Follower followers = 4;
    string livekit_room = 5;
}

message Participant {
    uint64 user_id = 1;
    PeerId peer_id = 2;
    repeated ParticipantProject projects = 3;
    ParticipantLocation location = 4;
    uint32 participant_index = 5;
    ChannelRole role = 6;
    reserved 7;
}

message PendingParticipant {
    uint64 user_id = 1;
    uint64 calling_user_id = 2;
    optional uint64 initial_project_id = 3;
}

message ParticipantProject {
    uint64 id = 1;
    repeated string worktree_root_names = 2;
}

message Follower {
    PeerId leader_id = 1;
    PeerId follower_id = 2;
    uint64 project_id = 3;
}

message ParticipantLocation {
    oneof variant {
        SharedProject shared_project = 1;
        UnsharedProject unshared_project = 2;
        External external = 3;
    }

    message SharedProject {
        uint64 id = 1;
    }

    message UnsharedProject {}

    message External {}
}

message Call {
    uint64 room_id = 1;
    uint64 called_user_id = 2;
    optional uint64 initial_project_id = 3;
}

message IncomingCall {
    uint64 room_id = 1;
    uint64 calling_user_id = 2;
    repeated uint64 participant_user_ids = 3;
    optional ParticipantProject initial_project = 4;
}

message CallCanceled {
    uint64 room_id = 1;
}

message CancelCall {
    uint64 room_id = 1;
    uint64 called_user_id = 2;
}

message DeclineCall {
    uint64 room_id = 1;
}

message UpdateParticipantLocation {
    uint64 room_id = 1;
    ParticipantLocation location = 2;
}

message RoomUpdated {
    Room room = 1;
}

message LiveKitConnectionInfo {
    string server_url = 1;
    string token = 2;
    bool can_publish = 3;
}

message ShareProject {
    uint64 room_id = 1;
    repeated WorktreeMetadata worktrees = 2;
    reserved 3;
    bool is_ssh_project = 4;
}

message ShareProjectResponse {
    uint64 project_id = 1;
}

message UnshareProject {
    uint64 project_id = 1;
}

message UpdateProject {
    uint64 project_id = 1;
    repeated WorktreeMetadata worktrees = 2;
}

message JoinProject {
    uint64 project_id = 1;
}

message ListRemoteDirectory {
    uint64 dev_server_id = 1;
    string path = 2;
}

message ListRemoteDirectoryResponse {
    repeated string entries = 1;
}

message JoinProjectResponse {
    uint64 project_id = 5;
    uint32 replica_id = 1;
    repeated WorktreeMetadata worktrees = 2;
    repeated Collaborator collaborators = 3;
    repeated LanguageServer language_servers = 4;
    ChannelRole role = 6;
    reserved 7;
    repeated SynchronizeBreakpoints breakpoints = 8;
}

message LeaveProject {
    uint64 project_id = 1;
}

message UpdateWorktree {
    uint64 project_id = 1;
    uint64 worktree_id = 2;
    string root_name = 3;
    repeated Entry updated_entries = 4;
    repeated uint64 removed_entries = 5;
    repeated RepositoryEntry updated_repositories = 6;
    repeated uint64 removed_repositories = 7;
    uint64 scan_id = 8;
    bool is_last_update = 9;
    string abs_path = 10;
}

message UpdateWorktreeSettings {
    uint64 project_id = 1;
    uint64 worktree_id = 2;
    string path = 3;
    optional string content = 4;
    optional LocalSettingsKind kind = 5;
}

enum LocalSettingsKind {
    Settings = 0;
    Tasks = 1;
    Editorconfig = 2;
}

message CreateProjectEntry {
    uint64 project_id = 1;
    uint64 worktree_id = 2;
    string path = 3;
    bool is_directory = 4;
}

message RenameProjectEntry {
    uint64 project_id = 1;
    uint64 entry_id = 2;
    string new_path = 3;
}

message CopyProjectEntry {
    uint64 project_id = 1;
    uint64 entry_id = 2;
    string new_path = 3;
    optional string relative_worktree_source_path = 4;
}

message DeleteProjectEntry {
    uint64 project_id = 1;
    uint64 entry_id = 2;
    bool use_trash = 3;
}

message ExpandProjectEntry {
    uint64 project_id = 1;
    uint64 entry_id = 2;
}

message ExpandProjectEntryResponse {
    uint64 worktree_scan_id = 1;
}

message ProjectEntryResponse {
    optional Entry entry = 1;
    uint64 worktree_scan_id = 2;
}

message AddProjectCollaborator {
    uint64 project_id = 1;
    Collaborator collaborator = 2;
}

message UpdateProjectCollaborator {
    uint64 project_id = 1;
    PeerId old_peer_id = 2;
    PeerId new_peer_id = 3;
}

message RemoveProjectCollaborator {
    uint64 project_id = 1;
    PeerId peer_id = 2;
}

message UpdateChannelBufferCollaborators {
    uint64 channel_id = 1;
    repeated Collaborator collaborators = 2;
}

message GetDefinition {
     uint64 project_id = 1;
     uint64 buffer_id = 2;
     Anchor position = 3;
     repeated VectorClockEntry version = 4;
}

message GetDefinitionResponse {
    repeated LocationLink links = 1;
}

message GetDeclaration {
     uint64 project_id = 1;
     uint64 buffer_id = 2;
     Anchor position = 3;
     repeated VectorClockEntry version = 4;
}

message GetDeclarationResponse {
    repeated LocationLink links = 1;
}

message GetTypeDefinition {
     uint64 project_id = 1;
     uint64 buffer_id = 2;
     Anchor position = 3;
     repeated VectorClockEntry version = 4;
 }

message GetTypeDefinitionResponse {
    repeated LocationLink links = 1;
}
message GetImplementation {
     uint64 project_id = 1;
     uint64 buffer_id = 2;
     Anchor position = 3;
     repeated VectorClockEntry version = 4;
 }

message GetImplementationResponse {
    repeated LocationLink links = 1;
}

message GetReferences {
     uint64 project_id = 1;
     uint64 buffer_id = 2;
     Anchor position = 3;
     repeated VectorClockEntry version = 4;
 }

message GetReferencesResponse {
    repeated Location locations = 1;
}

message GetDocumentHighlights {
     uint64 project_id = 1;
     uint64 buffer_id = 2;
     Anchor position = 3;
     repeated VectorClockEntry version = 4;
 }

message GetDocumentHighlightsResponse {
    repeated DocumentHighlight highlights = 1;
}

message Location {
    uint64 buffer_id = 1;
    Anchor start = 2;
    Anchor end = 3;
}

message LocationLink {
    optional Location origin = 1;
    Location target = 2;
}

message DocumentHighlight {
    Kind kind = 1;
    Anchor start = 2;
    Anchor end = 3;

    enum Kind {
        Text = 0;
        Read = 1;
        Write = 2;
    }
}

message GetProjectSymbols {
    uint64 project_id = 1;
    string query = 2;
}

message GetProjectSymbolsResponse {
    repeated Symbol symbols = 4;
}

message Symbol {
    uint64 source_worktree_id = 1;
    uint64 worktree_id = 2;
    string language_server_name = 3;
    string name = 4;
    int32 kind = 5;
    string path = 6;
    // Cannot use generate anchors for unopened files,
    // so we are forced to use point coords instead
    PointUtf16 start = 7;
    PointUtf16 end = 8;
    bytes signature = 9;
}

message OpenBufferForSymbol {
    uint64 project_id = 1;
    Symbol symbol = 2;
}

message OpenBufferForSymbolResponse {
    uint64 buffer_id = 1;
}

message OpenBufferByPath {
    uint64 project_id = 1;
    uint64 worktree_id = 2;
    string path = 3;
}

message OpenBufferById {
    uint64 project_id = 1;
    uint64 id = 2;
}

message OpenNewBuffer {
    uint64 project_id = 1;
}

message OpenBufferResponse {
    uint64 buffer_id = 1;
}

message CreateBufferForPeer {
    uint64 project_id = 1;
    PeerId peer_id = 2;
    oneof variant {
        BufferState state = 3;
        BufferChunk chunk = 4;
    }
}

message UpdateBuffer {
    uint64 project_id = 1;
    uint64 buffer_id = 2;
    repeated Operation operations = 3;
}

message UpdateChannelBuffer {
    uint64 channel_id = 1;
    repeated Operation operations = 2;
}

message UpdateBufferFile {
    uint64 project_id = 1;
    uint64 buffer_id = 2;
    File file = 3;
}

message SaveBuffer {
    uint64 project_id = 1;
    uint64 buffer_id = 2;
    repeated VectorClockEntry version = 3;
    optional ProjectPath new_path = 4;
}

message CloseBuffer {
    uint64 project_id = 1;
    uint64 buffer_id = 2;
}

message ProjectPath {
    uint64 worktree_id = 1;
    string path = 2;
}

message BufferSaved {
    uint64 project_id = 1;
    uint64 buffer_id = 2;
    repeated VectorClockEntry version = 3;
    Timestamp mtime = 4;
    reserved 5;
}

message BufferReloaded {
    uint64 project_id = 1;
    uint64 buffer_id = 2;
    repeated VectorClockEntry version = 3;
    Timestamp mtime = 4;
    reserved 5;
    LineEnding line_ending = 6;
}

message ReloadBuffers {
    uint64 project_id = 1;
    repeated uint64 buffer_ids = 2;
}

message ReloadBuffersResponse {
    ProjectTransaction transaction = 1;
}

message SynchronizeBuffers {
    uint64 project_id = 1;
    repeated BufferVersion buffers = 2;
}

message SynchronizeBuffersResponse {
    repeated BufferVersion buffers = 1;
}

message BufferVersion {
    uint64 id = 1;
    repeated VectorClockEntry version = 2;
}

message ChannelBufferVersion {
    uint64 channel_id = 1;
    repeated VectorClockEntry version = 2;
    uint64 epoch = 3;
}

enum FormatTrigger {
    Save = 0;
    Manual = 1;
}

message FormatBuffers {
    uint64 project_id = 1;
    FormatTrigger trigger = 2;
    repeated uint64 buffer_ids = 3;
}

message FormatBuffersResponse {
    ProjectTransaction transaction = 1;
}

message GetCompletions {
    uint64 project_id = 1;
    uint64 buffer_id = 2;
    Anchor position = 3;
    repeated VectorClockEntry version = 4;
}

message GetCompletionsResponse {
    repeated Completion completions = 1;
    repeated VectorClockEntry version = 2;
}

message ApplyCompletionAdditionalEdits {
    uint64 project_id = 1;
    uint64 buffer_id = 2;
    Completion completion = 3;
}

message ApplyCompletionAdditionalEditsResponse {
    Transaction transaction = 1;
}

message Completion {
    Anchor old_start = 1;
    Anchor old_end = 2;
    string new_text = 3;
    uint64 server_id = 4;
    bytes lsp_completion = 5;
}

message GetCodeActions {
    uint64 project_id = 1;
    uint64 buffer_id = 2;
    Anchor start = 3;
    Anchor end = 4;
    repeated VectorClockEntry version = 5;
}

message GetCodeActionsResponse {
    repeated CodeAction actions = 1;
    repeated VectorClockEntry version = 2;
}

message GetSignatureHelp {
    uint64 project_id = 1;
    uint64 buffer_id = 2;
    Anchor position = 3;
    repeated VectorClockEntry version = 4;
}

message GetSignatureHelpResponse {
    optional SignatureHelp signature_help = 1;
}

message SignatureHelp {
    repeated SignatureInformation signatures = 1;
    optional uint32 active_signature = 2;
    optional uint32 active_parameter = 3;
}

message SignatureInformation {
    string label = 1;
    optional Documentation documentation = 2;
    repeated ParameterInformation parameters = 3;
    optional uint32 active_parameter = 4;
}

message Documentation {
    oneof content {
        string value = 1;
        MarkupContent markup_content = 2;
    }
}

enum MarkupKind {
    PlainText = 0;
    Markdown = 1;
}

message ParameterInformation {
    oneof label {
        string simple = 1;
        LabelOffsets label_offsets = 2;
    }
    optional Documentation documentation = 3;
}

message LabelOffsets {
    uint32 start = 1;
    uint32 end = 2;
}

message GetHover {
    uint64 project_id = 1;
    uint64 buffer_id = 2;
    Anchor position = 3;
    repeated VectorClockEntry version = 5;
}

message GetHoverResponse {
    optional Anchor start = 1;
    optional Anchor end = 2;
    repeated HoverBlock contents = 3;
}

message HoverBlock {
    string text = 1;
    optional string language = 2;
    bool is_markdown = 3;
}

message ApplyCodeAction {
    uint64 project_id = 1;
    uint64 buffer_id = 2;
    CodeAction action = 3;
}

message ApplyCodeActionResponse {
    ProjectTransaction transaction = 1;
}

message PrepareRename {
    uint64 project_id = 1;
    uint64 buffer_id = 2;
    Anchor position = 3;
    repeated VectorClockEntry version = 4;
}

message PrepareRenameResponse {
    bool can_rename = 1;
    Anchor start = 2;
    Anchor end = 3;
    repeated VectorClockEntry version = 4;
}

message PerformRename {
    uint64 project_id = 1;
    uint64 buffer_id = 2;
    Anchor position = 3;
    string new_name = 4;
    repeated VectorClockEntry version = 5;
}

message OnTypeFormatting {
    uint64 project_id = 1;
    uint64 buffer_id = 2;
    Anchor position = 3;
    string trigger = 4;
    repeated VectorClockEntry version = 5;
}

message OnTypeFormattingResponse {
    Transaction transaction = 1;
}


message LinkedEditingRange {
    uint64 project_id = 1;
    uint64 buffer_id = 2;
    Anchor position = 3;
    repeated VectorClockEntry version = 4;
}

message AnchorRange {
    Anchor start = 1;
    Anchor end = 2;
}

message LinkedEditingRangeResponse {
    repeated AnchorRange items = 1;
    repeated VectorClockEntry version = 4;
}

message InlayHints {
    uint64 project_id = 1;
    uint64 buffer_id = 2;
    Anchor start = 3;
    Anchor end = 4;
    repeated VectorClockEntry version = 5;
}

message InlayHintsResponse {
    repeated InlayHint hints = 1;
    repeated VectorClockEntry version = 2;
}

message InlayHint {
    Anchor position = 1;
    InlayHintLabel label = 2;
    optional string kind = 3;
    bool padding_left = 4;
    bool padding_right = 5;
    InlayHintTooltip tooltip = 6;
    ResolveState resolve_state = 7;
}

message InlayHintLabel {
    oneof label {
        string value = 1;
        InlayHintLabelParts label_parts = 2;
    }
}

message InlayHintLabelParts {
    repeated InlayHintLabelPart parts = 1;
}

message InlayHintLabelPart {
    string value = 1;
    InlayHintLabelPartTooltip tooltip = 2;
    optional string location_url = 3;
    PointUtf16 location_range_start = 4;
    PointUtf16 location_range_end = 5;
    optional uint64 language_server_id = 6;
}

message InlayHintTooltip {
    oneof content {
        string value = 1;
        MarkupContent markup_content = 2;
    }
}

message InlayHintLabelPartTooltip {
    oneof content {
        string value = 1;
        MarkupContent markup_content = 2;
    }
}

message ResolveState {
    State state = 1;
    LspResolveState lsp_resolve_state = 2;

    enum State {
        Resolved = 0;
        CanResolve = 1;
        Resolving = 2;
    }

    message LspResolveState {
        optional string value = 1;
        uint64 server_id = 2;
    }
}

// This type is used to resolve more than just
// the documentation, but for backwards-compatibility
// reasons we can't rename the type.
message ResolveCompletionDocumentation {
    uint64 project_id = 1;
    uint64 language_server_id = 2;
    bytes lsp_completion = 3;
    uint64 buffer_id = 4;
}

message ResolveCompletionDocumentationResponse {
    string documentation = 1;
    bool documentation_is_markdown = 2;
    Anchor old_start = 3;
    Anchor old_end = 4;
    string new_text = 5;
    bytes lsp_completion = 6;
}

message ResolveInlayHint {
    uint64 project_id = 1;
    uint64 buffer_id = 2;
    uint64 language_server_id = 3;
    InlayHint hint = 4;
}

message ResolveInlayHintResponse {
    InlayHint hint = 1;
}

message RefreshInlayHints {
    uint64 project_id = 1;
}

message MarkupContent {
    bool is_markdown = 1;
    string value = 2;
}

message PerformRenameResponse {
    ProjectTransaction transaction = 2;
}

message SearchQuery {
    string query = 2;
    bool regex = 3;
    bool whole_word = 4;
    bool case_sensitive = 5;
    string files_to_include = 6;
    string files_to_exclude = 7;
    bool include_ignored = 8;
}

message FindSearchCandidates {
    uint64 project_id = 1;
    SearchQuery query = 2;
    uint64 limit = 3;
}

message FindSearchCandidatesResponse {
    repeated uint64 buffer_ids = 1;
}

message CodeAction {
    uint64 server_id = 1;
    Anchor start = 2;
    Anchor end = 3;
    bytes lsp_action = 4;
}

message ProjectTransaction {
    repeated uint64 buffer_ids = 1;
    repeated Transaction transactions = 2;
}

message Transaction {
    LamportTimestamp id = 1;
    repeated LamportTimestamp edit_ids = 2;
    repeated VectorClockEntry start = 3;
}

message LamportTimestamp {
    uint32 replica_id = 1;
    uint32 value = 2;
}

message LanguageServer {
    uint64 id = 1;
    string name = 2;
    optional uint64 worktree_id = 3;
}

message StartLanguageServer {
    uint64 project_id = 1;
    LanguageServer server = 2;
}

message UpdateDiagnosticSummary {
    uint64 project_id = 1;
    uint64 worktree_id = 2;
    DiagnosticSummary summary = 3;
}

message DiagnosticSummary {
    string path = 1;
    uint64 language_server_id = 2;
    uint32 error_count = 3;
    uint32 warning_count = 4;
}

message UpdateLanguageServer {
    uint64 project_id = 1;
    uint64 language_server_id = 2;
    oneof variant {
        LspWorkStart work_start = 3;
        LspWorkProgress work_progress = 4;
        LspWorkEnd work_end = 5;
        LspDiskBasedDiagnosticsUpdating disk_based_diagnostics_updating = 6;
        LspDiskBasedDiagnosticsUpdated disk_based_diagnostics_updated = 7;
    }
}

message LspWorkStart {
    string token = 1;
    optional string title = 4;
    optional string message = 2;
    optional uint32 percentage = 3;
    optional bool is_cancellable = 5;
}

message LspWorkProgress {
    string token = 1;
    optional string message = 2;
    optional uint32 percentage = 3;
    optional bool is_cancellable = 4;
}

message LspWorkEnd {
    string token = 1;
}

message LspDiskBasedDiagnosticsUpdating {}

message LspDiskBasedDiagnosticsUpdated {}

message LanguageServerLog {
    uint64 project_id = 1;
    uint64 language_server_id = 2;
    oneof log_type {
        uint32 log_message_type = 3;
        LspLogTrace log_trace = 4;
    }
    string message = 5;
}

message LspLogTrace {
    optional string message = 1;
}

message UpdateChannels {
    repeated Channel channels = 1;
    repeated uint64 delete_channels = 4;
    repeated Channel channel_invitations = 5;
    repeated uint64 remove_channel_invitations = 6;
    repeated ChannelParticipants channel_participants = 7;
    repeated ChannelMessageId latest_channel_message_ids = 8;
    repeated ChannelBufferVersion latest_channel_buffer_versions = 9;

    reserved 10 to 15;
}

message UpdateUserChannels {
    repeated ChannelMessageId observed_channel_message_id = 1;
    repeated ChannelBufferVersion observed_channel_buffer_version = 2;
    repeated ChannelMembership channel_memberships = 3;
}

message ChannelMembership {
    uint64 channel_id = 1;
    ChannelRole role = 2;
}

message ChannelMessageId {
    uint64 channel_id = 1;
    uint64 message_id = 2;
}

message ChannelPermission {
    uint64 channel_id = 1;
    ChannelRole role = 3;
}

message ChannelParticipants {
    uint64 channel_id = 1;
    repeated uint64 participant_user_ids = 2;
}

message JoinChannel {
    uint64 channel_id = 1;
}

message DeleteChannel {
    uint64 channel_id = 1;
}

message GetChannelMembers {
    uint64 channel_id = 1;
    string query = 2;
    uint64 limit = 3;
}

message GetChannelMembersResponse {
    repeated ChannelMember members = 1;
    repeated User users = 2;
}

message ChannelMember {
    uint64 user_id = 1;
    Kind kind = 3;
    ChannelRole role = 4;

    enum Kind {
        Member = 0;
        Invitee = 1;
    }
}

message SubscribeToChannels {}

message CreateChannel {
    string name = 1;
    optional uint64 parent_id = 2;
}

message CreateChannelResponse {
    Channel channel = 1;
    optional uint64 parent_id = 2;
}

message InviteChannelMember {
    uint64 channel_id = 1;
    uint64 user_id = 2;
    ChannelRole role = 4;
}

message RemoveChannelMember {
    uint64 channel_id = 1;
    uint64 user_id = 2;
}

enum ChannelRole {
    Admin = 0;
    Member = 1;
    Guest = 2;
    Banned = 3;
    Talker = 4;
}

message SetChannelMemberRole {
    uint64 channel_id = 1;
    uint64 user_id = 2;
    ChannelRole role = 3;
}

message SetChannelVisibility {
    uint64 channel_id = 1;
    ChannelVisibility visibility = 2;
}

message RenameChannel {
    uint64 channel_id = 1;
    string name = 2;
}

message RenameChannelResponse {
    Channel channel = 1;
}

message JoinChannelChat {
    uint64 channel_id = 1;
}

message JoinChannelChatResponse {
    repeated ChannelMessage messages = 1;
    bool done = 2;
}

message LeaveChannelChat {
    uint64 channel_id = 1;
}

message SendChannelMessage {
    uint64 channel_id = 1;
    string body = 2;
    Nonce nonce = 3;
    repeated ChatMention mentions = 4;
    optional uint64 reply_to_message_id = 5;
}

message RemoveChannelMessage {
    uint64 channel_id = 1;
    uint64 message_id = 2;
}

message UpdateChannelMessage {
    uint64 channel_id = 1;
    uint64 message_id = 2;
    Nonce nonce = 4;
    string body = 5;
    repeated ChatMention mentions = 6;
}

message AckChannelMessage {
    uint64 channel_id = 1;
    uint64 message_id = 2;
}

message SendChannelMessageResponse {
    ChannelMessage message = 1;
}

message ChannelMessageSent {
    uint64 channel_id = 1;
    ChannelMessage message = 2;
}

message ChannelMessageUpdate {
    uint64 channel_id = 1;
    ChannelMessage message = 2;
}

message GetChannelMessages {
    uint64 channel_id = 1;
    uint64 before_message_id = 2;
}

message GetChannelMessagesResponse {
    repeated ChannelMessage messages = 1;
    bool done = 2;
}

message GetChannelMessagesById {
    repeated uint64 message_ids = 1;
}

message MoveChannel {
    uint64 channel_id = 1;
    uint64 to = 2;
}

message JoinChannelBuffer {
    uint64 channel_id = 1;
}

message ChannelMessage {
    uint64 id = 1;
    string body = 2;
    uint64 timestamp = 3;
    uint64 sender_id = 4;
    Nonce nonce = 5;
    repeated ChatMention mentions = 6;
    optional uint64 reply_to_message_id = 7;
    optional uint64 edited_at = 8;
}

message ChatMention {
    Range range = 1;
    uint64 user_id = 2;
}

message RejoinChannelBuffers {
    repeated ChannelBufferVersion buffers = 1;
}

message RejoinChannelBuffersResponse {
    repeated RejoinedChannelBuffer buffers = 1;
}

message AckBufferOperation {
    uint64 buffer_id = 1;
    uint64 epoch = 2;
    repeated VectorClockEntry version = 3;
}

message JoinChannelBufferResponse {
    uint64 buffer_id = 1;
    uint32 replica_id = 2;
    string base_text = 3;
    repeated Operation operations = 4;
    repeated Collaborator collaborators = 5;
    uint64 epoch = 6;
}

message RejoinedChannelBuffer {
    uint64 channel_id = 1;
    repeated VectorClockEntry version = 2;
    repeated Operation operations = 3;
    repeated Collaborator collaborators = 4;
}

message LeaveChannelBuffer {
    uint64 channel_id = 1;
}

message RespondToChannelInvite {
    uint64 channel_id = 1;
    bool accept = 2;
}

message GetUsers {
    repeated uint64 user_ids = 1;
}

message FuzzySearchUsers {
    string query = 1;
}

message UsersResponse {
    repeated User users = 1;
}

message RequestContact {
    uint64 responder_id = 1;
}

message RemoveContact {
    uint64 user_id = 1;
}

message RespondToContactRequest {
    uint64 requester_id = 1;
    ContactRequestResponse response = 2;
}

enum ContactRequestResponse {
    Accept = 0;
    Decline = 1;
    Block = 2;
    Dismiss = 3;
}

message UpdateContacts {
    repeated Contact contacts = 1;
    repeated uint64 remove_contacts = 2;
    repeated IncomingContactRequest incoming_requests = 3;
    repeated uint64 remove_incoming_requests = 4;
    repeated uint64 outgoing_requests = 5;
    repeated uint64 remove_outgoing_requests = 6;
}

message UpdateInviteInfo {
    string url = 1;
    uint32 count = 2;
}

message ShowContacts {}

message IncomingContactRequest {
    uint64 requester_id = 1;
}

message UpdateDiagnostics {
    uint32 replica_id = 1;
    uint32 lamport_timestamp = 2;
    uint64 server_id = 3;
    repeated Diagnostic diagnostics = 4;
}

message Follow {
    uint64 room_id = 1;
    optional uint64 project_id = 2;
    PeerId leader_id = 3;
}

message FollowResponse {
    View active_view = 3;
    // TODO: Remove after version 0.145.x stabilizes.
    optional ViewId active_view_id = 1;
    repeated View views = 2;
}

message UpdateFollowers {
    uint64 room_id = 1;
    optional uint64 project_id = 2;
    reserved 3;
    oneof variant {
        View create_view = 5;
        // TODO: Remove after version 0.145.x stabilizes.
        UpdateActiveView update_active_view = 4;
        UpdateView update_view = 6;
    }
}

message Unfollow {
    uint64 room_id = 1;
    optional uint64 project_id = 2;
    PeerId leader_id = 3;
}

message GetPrivateUserInfo {}

message GetPrivateUserInfoResponse {
    string metrics_id = 1;
    bool staff = 2;
    repeated string flags = 3;
    optional uint64 accepted_tos_at = 4;
}

enum Plan {
    Free = 0;
    ZedPro = 1;
}

message UpdateUserPlan {
    Plan plan = 1;
}

message AcceptTermsOfService {}

message AcceptTermsOfServiceResponse {
    uint64 accepted_tos_at = 1;
}

// Entities

message ViewId {
    PeerId creator = 1;
    uint64 id = 2;
}

message UpdateActiveView {
    optional ViewId id = 1;
    optional PeerId leader_id = 2;
    View view = 3;
}

enum PanelId {
    AssistantPanel = 0;
}

message UpdateView {
    ViewId id = 1;
    optional PeerId leader_id = 2;

    oneof variant {
        Editor editor = 3;
    }

    message Editor {
        repeated ExcerptInsertion inserted_excerpts = 1;
        repeated uint64 deleted_excerpts = 2;
        repeated Selection selections = 3;
        optional Selection pending_selection = 4;
        EditorAnchor scroll_top_anchor = 5;
        float scroll_x = 6;
        float scroll_y = 7;
    }
}

message View {
    ViewId id = 1;
    optional PeerId leader_id = 2;
    optional PanelId panel_id = 6;

    oneof variant {
        Editor editor = 3;
        ChannelView channel_view = 4;
        ContextEditor context_editor = 5;
    }

    message Editor {
        bool singleton = 1;
        optional string title = 2;
        repeated Excerpt excerpts = 3;
        repeated Selection selections = 4;
        optional Selection pending_selection = 5;
        EditorAnchor scroll_top_anchor = 6;
        float scroll_x = 7;
        float scroll_y = 8;
    }

    message ChannelView {
        uint64 channel_id = 1;
        Editor editor = 2;
    }

    message ContextEditor {
        string context_id = 1;
        Editor editor = 2;
    }
}

message Collaborator {
    PeerId peer_id = 1;
    uint32 replica_id = 2;
    uint64 user_id = 3;
    bool is_host = 4;
}

message User {
    uint64 id = 1;
    string github_login = 2;
    string avatar_url = 3;
}

message File {
    uint64 worktree_id = 1;
    optional uint64 entry_id = 2;
    string path = 3;
    Timestamp mtime = 4;
    bool is_deleted = 5;
}

message Entry {
    uint64 id = 1;
    bool is_dir = 2;
    string path = 3;
    uint64 inode = 4;
    Timestamp mtime = 5;
    bool is_ignored = 7;
    bool is_external = 8;
    reserved 6;
    optional GitStatus git_status = 9;
    bool is_fifo = 10;
    optional uint64 size = 11;
    optional string canonical_path = 12;
}

message RepositoryEntry {
    uint64 work_directory_id = 1;
    optional string branch = 2;
}

message StatusEntry {
    string repo_path = 1;
    GitStatus status = 2;
}

enum GitStatus {
    Added = 0;
    Modified = 1;
    Conflict = 2;
}

message BufferState {
    uint64 id = 1;
    optional File file = 2;
    string base_text = 3;
    LineEnding line_ending = 5;
    repeated VectorClockEntry saved_version = 6;
    Timestamp saved_mtime = 8;

    reserved 7;
    reserved 4;
}

message BufferChunk {
    uint64 buffer_id = 1;
    repeated Operation operations = 2;
    bool is_last = 3;
}

enum LineEnding {
    Unix = 0;
    Windows = 1;
}

message Selection {
    uint64 id = 1;
    EditorAnchor start = 2;
    EditorAnchor end = 3;
    bool reversed = 4;
}

message EditorAnchor {
    uint64 excerpt_id = 1;
    Anchor anchor = 2;
}

enum CursorShape {
    CursorBar = 0;
    CursorBlock = 1;
    CursorUnderscore = 2;
    CursorHollow = 3;
}

message ExcerptInsertion {
    Excerpt excerpt = 1;
    optional uint64 previous_excerpt_id = 2;
}

message Excerpt {
    uint64 id = 1;
    uint64 buffer_id = 2;
    Anchor context_start = 3;
    Anchor context_end = 4;
    Anchor primary_start = 5;
    Anchor primary_end = 6;
}

message Anchor {
    uint32 replica_id = 1;
    uint32 timestamp = 2;
    uint64 offset = 3;
    Bias bias = 4;
    optional uint64 buffer_id = 5;
}

enum Bias {
    Left = 0;
    Right = 1;
}

message Diagnostic {
    Anchor start = 1;
    Anchor end = 2;
    optional string source = 3;
    Severity severity = 4;
    string message = 5;
    optional string code = 6;
    uint64 group_id = 7;
    bool is_primary = 8;

    // TODO: remove this field
    bool is_valid = 9;

    bool is_disk_based = 10;
    bool is_unnecessary = 11;

    enum Severity {
        None = 0;
        Error = 1;
        Warning = 2;
        Information = 3;
        Hint = 4;
    }
    optional string data = 12;
}

message Operation {
    oneof variant {
        Edit edit = 1;
        Undo undo = 2;
        UpdateSelections update_selections = 3;
        UpdateDiagnostics update_diagnostics = 4;
        UpdateCompletionTriggers update_completion_triggers = 5;
    }

    message Edit {
        uint32 replica_id = 1;
        uint32 lamport_timestamp = 2;
        repeated VectorClockEntry version = 3;
        repeated Range ranges = 4;
        repeated string new_text = 5;
    }

    message Undo {
        uint32 replica_id = 1;
        uint32 lamport_timestamp = 2;
        repeated VectorClockEntry version = 3;
        repeated UndoCount counts = 4;
    }

    message UpdateSelections {
        uint32 replica_id = 1;
        uint32 lamport_timestamp = 2;
        repeated Selection selections = 3;
        bool line_mode = 4;
        CursorShape cursor_shape = 5;
    }

    message UpdateCompletionTriggers {
        uint32 replica_id = 1;
        uint32 lamport_timestamp = 2;
        repeated string triggers = 3;
        uint64 language_server_id = 4;
    }
}

message UndoMapEntry {
    uint32 replica_id = 1;
    uint32 local_timestamp = 2;
    repeated UndoCount counts = 3;
}

message UndoCount {
    uint32 replica_id = 1;
    uint32 lamport_timestamp = 2;
    uint32 count = 3;
}

message VectorClockEntry {
    uint32 replica_id = 1;
    uint32 timestamp = 2;
}

message Timestamp {
    uint64 seconds = 1;
    uint32 nanos = 2;
}

message Range {
    uint64 start = 1;
    uint64 end = 2;
}

message PointUtf16 {
    uint32 row = 1;
    uint32 column = 2;
}

message Nonce {
    uint64 upper_half = 1;
    uint64 lower_half = 2;
}

enum ChannelVisibility {
    Public = 0;
    Members = 1;
}

message Channel {
    uint64 id = 1;
    string name = 2;
    ChannelVisibility visibility = 3;
    repeated uint64 parent_path = 5;
}

message Contact {
    uint64 user_id = 1;
    bool online = 2;
    bool busy = 3;
}

message WorktreeMetadata {
    uint64 id = 1;
    string root_name = 2;
    bool visible = 3;
    string abs_path = 4;
}

message UpdateDiffBase {
    uint64 project_id = 1;
    uint64 buffer_id = 2;
    optional string staged_text = 3;
}

message GetStagedText {
    uint64 project_id = 1;
    uint64 buffer_id = 2;
}

message GetStagedTextResponse {
    optional string staged_text = 1;
}

message GetNotifications {
    optional uint64 before_id = 1;
}

message AddNotification {
    Notification notification = 1;
}

message GetNotificationsResponse {
    repeated Notification notifications = 1;
    bool done = 2;
}

message DeleteNotification {
    uint64 notification_id = 1;
}

message UpdateNotification {
    Notification notification = 1;
}

message MarkNotificationRead {
    uint64 notification_id = 1;
}

message Notification {
    uint64 id = 1;
    uint64 timestamp = 2;
    string kind = 3;
    optional uint64 entity_id = 4;
    string content = 5;
    bool is_read = 6;
    optional bool response = 7;
}

message LspExtExpandMacro {
    uint64 project_id = 1;
    uint64 buffer_id = 2;
    Anchor position = 3;
}

message LspExtExpandMacroResponse {
    string name = 1;
    string expansion = 2;
}

message LspExtOpenDocs {
    uint64 project_id = 1;
    uint64 buffer_id = 2;
    Anchor position = 3;
}

message LspExtOpenDocsResponse {
    optional string web = 1;
    optional string local = 2;
}

message LspExtSwitchSourceHeader {
    uint64 project_id = 1;
    uint64 buffer_id = 2;
}

message LspExtSwitchSourceHeaderResponse {
    string target_file = 1;
}

message SetRoomParticipantRole {
    uint64 room_id = 1;
    uint64 user_id = 2;
    ChannelRole role = 3;
}

enum LanguageModelRole {
    LanguageModelUser = 0;
    LanguageModelAssistant = 1;
    LanguageModelSystem = 2;
    reserved 3;
}

message CountLanguageModelTokens {
    LanguageModelProvider provider = 1;
    string request = 2;
}

message CountLanguageModelTokensResponse {
    uint32 token_count = 1;
}

enum LanguageModelProvider {
    Anthropic = 0;
    OpenAI = 1;
    Google = 2;
    Zed = 3;
}

message GetCachedEmbeddings {
    string model = 1;
    repeated bytes digests = 2;
}

message GetCachedEmbeddingsResponse {
    repeated Embedding embeddings = 1;
}

message ComputeEmbeddings {
    string model = 1;
    repeated string texts = 2;
}

message ComputeEmbeddingsResponse {
    repeated Embedding embeddings = 1;
}

message Embedding {
    bytes digest = 1;
    repeated float dimensions = 2;
}

message BlameBuffer {
    uint64 project_id = 1;
    uint64 buffer_id = 2;
    repeated VectorClockEntry version = 3;
}

message BlameEntry {
    bytes sha = 1;

    uint32 start_line = 2;
    uint32 end_line = 3;
    uint32 original_line_number = 4;

    optional string author = 5;
    optional string author_mail = 6;
    optional int64 author_time = 7;
    optional string author_tz = 8;

    optional string committer = 9;
    optional string committer_mail = 10;
    optional int64 committer_time = 11;
    optional string committer_tz = 12;

    optional string summary = 13;
    optional string previous = 14;

    string filename = 15;
}

message CommitMessage {
    bytes oid = 1;
    string message = 2;
}

message CommitPermalink {
    bytes oid = 1;
    string permalink = 2;
}

message BlameBufferResponse {
    message BlameResponse {
        repeated BlameEntry entries = 1;
        repeated CommitMessage messages = 2;
        repeated CommitPermalink permalinks = 3;
        optional string remote_url = 4;
    }

    optional BlameResponse blame_response = 5;

    reserved 1 to 4;
}

message MultiLspQuery {
    uint64 project_id = 1;
    uint64 buffer_id = 2;
    repeated VectorClockEntry version = 3;
    oneof strategy {
        AllLanguageServers all = 4;
    }
    oneof request {
        GetHover get_hover = 5;
        GetCodeActions get_code_actions = 6;
        GetSignatureHelp get_signature_help = 7;
    }
}

message AllLanguageServers {}

message RestartLanguageServers {
    uint64 project_id = 1;
    repeated uint64 buffer_ids = 2;
}

message MultiLspQueryResponse {
    repeated LspResponse responses = 1;
}

message LspResponse {
    oneof response {
        GetHoverResponse get_hover_response = 1;
        GetCodeActionsResponse get_code_actions_response = 2;
        GetSignatureHelpResponse get_signature_help_response = 3;
    }
}

message GetSupermavenApiKey {}

message GetSupermavenApiKeyResponse {
    string api_key = 1;
}

message TaskContextForLocation {
    uint64 project_id = 1;
    Location location = 2;
    map<string, string> task_variables = 3;
}

message TaskContext {
    optional string cwd = 1;
    map<string, string> task_variables = 2;
    map<string, string> project_env = 3;
}

message Shell {
    message WithArguments {
        string program = 1;
        repeated string args = 2;
    }

    oneof shell_type {
        System system = 1;
        string program = 2;
        WithArguments with_arguments = 3;
    }
}

message System {}

enum RevealStrategy {
    RevealAlways = 0;
    RevealNever = 1;
}

enum HideStrategy {
    HideAlways = 0;
    HideNever = 1;
    HideOnSuccess = 2;
}

message ContextMessageStatus {
    oneof variant {
        Done done = 1;
        Pending pending = 2;
        Error error = 3;
        Canceled canceled = 4;
    }

    message Done {}

    message Pending {}

    message Error {
        string message = 1;
    }

    message Canceled {}
}

message ContextMessage {
    LamportTimestamp id = 1;
    Anchor start = 2;
    LanguageModelRole role = 3;
    ContextMessageStatus status = 4;
}

message SlashCommandOutputSection {
    AnchorRange range = 1;
    string icon_name = 2;
    string label = 3;
    optional string metadata = 4;
}

message ContextOperation {
    oneof variant {
        InsertMessage insert_message = 1;
        UpdateMessage update_message = 2;
        UpdateSummary update_summary = 3;
        BufferOperation buffer_operation = 5;
        SlashCommandStarted slash_command_started = 6;
        SlashCommandOutputSectionAdded slash_command_output_section_added = 7;
        SlashCommandCompleted slash_command_completed = 8;
    }

    reserved 4;

    message InsertMessage {
        ContextMessage message = 1;
        repeated VectorClockEntry version = 2;
    }

    message UpdateMessage {
        LamportTimestamp message_id = 1;
        LanguageModelRole role = 2;
        ContextMessageStatus status = 3;
        LamportTimestamp timestamp = 4;
        repeated VectorClockEntry version = 5;
    }

    message UpdateSummary {
        string summary = 1;
        bool done = 2;
        LamportTimestamp timestamp = 3;
        repeated VectorClockEntry version = 4;
    }

    message SlashCommandStarted {
        LamportTimestamp id = 1;
        AnchorRange output_range = 2;
        string name = 3;
        repeated VectorClockEntry version = 4;
    }

    message SlashCommandOutputSectionAdded {
        LamportTimestamp timestamp = 1;
        SlashCommandOutputSection section = 2;
        repeated VectorClockEntry version = 3;
    }

    message SlashCommandCompleted {
        LamportTimestamp id = 1;
        LamportTimestamp timestamp = 3;
        optional string error_message = 4;
        repeated VectorClockEntry version = 5;
    }

    message BufferOperation {
        Operation operation = 1;
    }
}

message Context {
    repeated ContextOperation operations = 1;
}

message ContextMetadata {
    string context_id = 1;
    optional string summary = 2;
}

message AdvertiseContexts {
    uint64 project_id = 1;
    repeated ContextMetadata contexts = 2;
}

message OpenContext {
    uint64 project_id = 1;
    string context_id = 2;
}

message OpenContextResponse {
    Context context = 1;
}

message CreateContext {
    uint64 project_id = 1;
}

message CreateContextResponse {
    string context_id = 1;
    Context context = 2;
}

message UpdateContext {
    uint64 project_id = 1;
    string context_id = 2;
    ContextOperation operation = 3;
}

message ContextVersion {
    string context_id = 1;
    repeated VectorClockEntry context_version = 2;
    repeated VectorClockEntry buffer_version = 3;
}

message SynchronizeContexts {
    uint64 project_id = 1;
    repeated ContextVersion contexts = 2;
}

message SynchronizeContextsResponse {
    repeated ContextVersion contexts = 1;
}

message GetLlmToken {}

message GetLlmTokenResponse {
    string token = 1;
}

message RefreshLlmToken {}

// Remote debugging

enum BreakpointKind {
    Standard = 0;
    Log = 1;
}

message Breakpoint {
    Anchor position = 1;
    uint32 cached_position = 2;
    BreakpointKind kind = 3;
    optional string message = 4;
}

message SynchronizeBreakpoints {
    uint64 project_id = 1;
    ProjectPath project_path = 2;
    repeated Breakpoint breakpoints = 3;
}

message SetActiveDebugLine {
    uint64 project_id = 1;
    ProjectPath project_path  = 2;
    uint64 client_id = 3;
    uint32 row = 4;
}

message RemoveActiveDebugLine {
    uint64 project_id = 1;
}

// Remote FS

message AddWorktree {
    uint64 project_id = 2;
    string path = 1;
    bool visible = 3;
}

message AddWorktreeResponse {
    uint64 worktree_id = 1;
    string canonicalized_path = 2;
}

message GetPathMetadata {
    uint64 project_id = 1;
    string path = 2;
}

message GetPathMetadataResponse {
    bool exists = 1;
    string path = 2;
    bool is_dir = 3;
}

message ShutdownRemoteServer {}

message RemoveWorktree {
    uint64 worktree_id = 1;
}

message Toast {
    uint64 project_id = 1;
    string notification_id = 2;
    string message = 3;
}

message HideToast {
    uint64 project_id = 1;
    string notification_id = 2;
}

message OpenServerSettings {
    uint64 project_id = 1;
}

message GetPermalinkToLine {
    uint64 project_id = 1;
    uint64 buffer_id = 2;
    Range selection = 3;
}

message GetPermalinkToLineResponse {
    string permalink = 1;
}
message FlushBufferedMessages {}
message FlushBufferedMessagesResponse {}

message LanguageServerPromptRequest {
    uint64 project_id = 1;

    oneof level {
        Info info = 2;
        Warning warning = 3;
        Critical critical = 4;
    }

    message Info {}
    message Warning {}
    message Critical {}

    string message = 5;
    repeated string actions = 6;
    string lsp_name = 7;
}

message LanguageServerPromptResponse {
    optional uint64 action_response = 1;
}

message ListToolchains {
    uint64 project_id = 1;
    uint64 worktree_id = 2;
    string language_name = 3;
}

message Toolchain {
    string name = 1;
    string path = 2;
    string raw_json = 3;
}

message ToolchainGroup {
    uint64 start_index = 1;
    string name = 2;
}

message ListToolchainsResponse {
    repeated Toolchain toolchains = 1;
    bool has_values = 2;
    repeated ToolchainGroup groups = 3;
}

message ActivateToolchain {
    uint64 project_id = 1;
    uint64 worktree_id = 2;
    Toolchain toolchain = 3;
    string language_name = 4;
}

message ActiveToolchain {
    uint64 project_id = 1;
    uint64 worktree_id = 2;
    string language_name = 3;
}

message ActiveToolchainResponse {
    optional Toolchain toolchain = 1;
}

message Branch {
    bool is_head = 1;
    string name = 2;
    optional uint64 unix_timestamp = 3;
}

message GitBranches {
    uint64 project_id = 1;
    ProjectPath repository = 2;
}

message GitBranchesResponse {
    repeated Branch branches = 1;
}

message UpdateGitBranch {
    uint64 project_id = 1;
    string branch_name = 2;
    ProjectPath repository = 3;
}
message GetPanicFiles {
}

message GetPanicFilesResponse {
    repeated string file_contents = 2;
}

message CancelLanguageServerWork {
    uint64 project_id = 1;

    oneof work {
        Buffers buffers = 2;
        LanguageServerWork language_server_work = 3;
    }

    message Buffers {
        repeated uint64 buffer_ids = 2;
    }

    message LanguageServerWork {
        uint64 language_server_id = 1;
        optional string token = 2;
    }
}

message Extension {
    string id = 1;
    string version = 2;
    bool dev = 3;
}

message SyncExtensions {
    repeated Extension extensions = 1;
}

message SyncExtensionsResponse {
    string tmp_dir = 1;
    repeated Extension missing_extensions = 2;
}

message InstallExtension {
    Extension extension = 1;
    string tmp_dir = 2;
}

message RegisterBufferWithLanguageServers{
    uint64 project_id = 1;
    uint64 buffer_id = 2;
}<|MERGE_RESOLUTION|>--- conflicted
+++ resolved
@@ -306,13 +306,11 @@
         GetStagedText get_staged_text = 288;
         GetStagedTextResponse get_staged_text_response = 289;
 
-<<<<<<< HEAD
-        SynchronizeBreakpoints Synchronize_breakpoints = 290;
-        SetActiveDebugLine set_active_debug_line = 291;
-        RemoveActiveDebugLine remove_active_debug_line = 292; // current max
-=======
         RegisterBufferWithLanguageServers register_buffer_with_language_servers = 290;
->>>>>>> e8c92837
+
+        SynchronizeBreakpoints Synchronize_breakpoints = 291;
+        SetActiveDebugLine set_active_debug_line = 292;
+        RemoveActiveDebugLine remove_active_debug_line = 293; // current max
     }
 
     reserved 87 to 88;
