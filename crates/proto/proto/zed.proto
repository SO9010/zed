syntax = "proto3";
package zed.messages;

// Looking for a number? Search "// current max"

message PeerId {
    uint32 owner_id = 1;
    uint32 id = 2;
}

message Envelope {
    uint32 id = 1;
    optional uint32 responding_to = 2;
    optional PeerId original_sender_id = 3;
    optional uint32 ack_id = 266;

    oneof payload {
        Hello hello = 4;
        Ack ack = 5;
        Error error = 6;
        Ping ping = 7;
        Test test = 8;
        EndStream end_stream = 165;

        CreateRoom create_room = 9;
        CreateRoomResponse create_room_response = 10;
        JoinRoom join_room = 11;
        JoinRoomResponse join_room_response = 12;
        RejoinRoom rejoin_room = 13;
        RejoinRoomResponse rejoin_room_response = 14;
        LeaveRoom leave_room = 15;
        Call call = 16;
        IncomingCall incoming_call = 17;
        CallCanceled call_canceled = 18;
        CancelCall cancel_call = 19;
        DeclineCall decline_call = 20;
        UpdateParticipantLocation update_participant_location = 21;
        RoomUpdated room_updated = 22;

        ShareProject share_project = 23;
        ShareProjectResponse share_project_response = 24;
        UnshareProject unshare_project = 25;
        JoinProject join_project = 26;
        JoinProjectResponse join_project_response = 27;
        LeaveProject leave_project = 28;
        AddProjectCollaborator add_project_collaborator = 29;
        UpdateProjectCollaborator update_project_collaborator = 30;
        RemoveProjectCollaborator remove_project_collaborator = 31;

        GetDefinition get_definition = 32;
        GetDefinitionResponse get_definition_response = 33;
        GetDeclaration get_declaration = 237;
        GetDeclarationResponse get_declaration_response = 238;
        GetTypeDefinition get_type_definition = 34;
        GetTypeDefinitionResponse get_type_definition_response = 35;

        GetReferences get_references = 36;
        GetReferencesResponse get_references_response = 37;
        GetDocumentHighlights get_document_highlights = 38;
        GetDocumentHighlightsResponse get_document_highlights_response = 39;
        GetProjectSymbols get_project_symbols = 40;
        GetProjectSymbolsResponse get_project_symbols_response = 41;
        OpenBufferForSymbol open_buffer_for_symbol = 42;
        OpenBufferForSymbolResponse open_buffer_for_symbol_response = 43;

        UpdateProject update_project = 44;
        UpdateWorktree update_worktree = 45;

        CreateProjectEntry create_project_entry = 46;
        RenameProjectEntry rename_project_entry = 47;
        CopyProjectEntry copy_project_entry = 48;
        DeleteProjectEntry delete_project_entry = 49;
        ProjectEntryResponse project_entry_response = 50;
        ExpandProjectEntry expand_project_entry = 51;
        ExpandProjectEntryResponse expand_project_entry_response = 52;
        ExpandAllForProjectEntry expand_all_for_project_entry = 291;
        ExpandAllForProjectEntryResponse expand_all_for_project_entry_response = 292;
        UpdateDiagnosticSummary update_diagnostic_summary = 53;
        StartLanguageServer start_language_server = 54;
        UpdateLanguageServer update_language_server = 55;

        OpenBufferById open_buffer_by_id = 56;
        OpenBufferByPath open_buffer_by_path = 57;
        OpenBufferResponse open_buffer_response = 58;
        CreateBufferForPeer create_buffer_for_peer = 59;
        UpdateBuffer update_buffer = 60;
        UpdateBufferFile update_buffer_file = 61;
        SaveBuffer save_buffer = 62;
        BufferSaved buffer_saved = 63;
        BufferReloaded buffer_reloaded = 64;
        ReloadBuffers reload_buffers = 65;
        ReloadBuffersResponse reload_buffers_response = 66;
        SynchronizeBuffers synchronize_buffers = 67;
        SynchronizeBuffersResponse synchronize_buffers_response = 68;
        FormatBuffers format_buffers = 69;
        FormatBuffersResponse format_buffers_response = 70;
        GetCompletions get_completions = 71;
        GetCompletionsResponse get_completions_response = 72;
        ResolveCompletionDocumentation resolve_completion_documentation = 73;
        ResolveCompletionDocumentationResponse resolve_completion_documentation_response = 74;
        ApplyCompletionAdditionalEdits apply_completion_additional_edits = 75;
        ApplyCompletionAdditionalEditsResponse apply_completion_additional_edits_response = 76;
        GetCodeActions get_code_actions = 77;
        GetCodeActionsResponse get_code_actions_response = 78;
        GetHover get_hover = 79;
        GetHoverResponse get_hover_response = 80;
        ApplyCodeAction apply_code_action = 81;
        ApplyCodeActionResponse apply_code_action_response = 82;
        PrepareRename prepare_rename = 83;
        PrepareRenameResponse prepare_rename_response = 84;
        PerformRename perform_rename = 85;
        PerformRenameResponse perform_rename_response = 86;

        UpdateContacts update_contacts = 89;
        UpdateInviteInfo update_invite_info = 90;
        ShowContacts show_contacts = 91;

        GetUsers get_users = 92;
        FuzzySearchUsers fuzzy_search_users = 93;
        UsersResponse users_response = 94;
        RequestContact request_contact = 95;
        RespondToContactRequest respond_to_contact_request = 96;
        RemoveContact remove_contact = 97;

        Follow follow = 98;
        FollowResponse follow_response = 99;
        UpdateFollowers update_followers = 100;
        Unfollow unfollow = 101;
        GetPrivateUserInfo get_private_user_info = 102;
        GetPrivateUserInfoResponse get_private_user_info_response = 103;
        UpdateUserPlan update_user_plan = 234;
        UpdateDiffBase update_diff_base = 104;
        AcceptTermsOfService accept_terms_of_service = 239;
        AcceptTermsOfServiceResponse accept_terms_of_service_response = 240;

        OnTypeFormatting on_type_formatting = 105;
        OnTypeFormattingResponse on_type_formatting_response = 106;

        UpdateWorktreeSettings update_worktree_settings = 107;

        InlayHints inlay_hints = 108;
        InlayHintsResponse inlay_hints_response = 109;
        ResolveInlayHint resolve_inlay_hint = 110;
        ResolveInlayHintResponse resolve_inlay_hint_response = 111;
        RefreshInlayHints refresh_inlay_hints = 112;

        CreateChannel create_channel = 113;
        CreateChannelResponse create_channel_response = 114;
        InviteChannelMember invite_channel_member = 115;
        RemoveChannelMember remove_channel_member = 116;
        RespondToChannelInvite respond_to_channel_invite = 117;
        UpdateChannels update_channels = 118;
        JoinChannel join_channel = 119;
        DeleteChannel delete_channel = 120;
        GetChannelMembers get_channel_members = 121;
        GetChannelMembersResponse get_channel_members_response = 122;
        SetChannelMemberRole set_channel_member_role = 123;
        RenameChannel rename_channel = 124;
        RenameChannelResponse rename_channel_response = 125;
        SubscribeToChannels subscribe_to_channels = 207;

        JoinChannelBuffer join_channel_buffer = 126;
        JoinChannelBufferResponse join_channel_buffer_response = 127;
        UpdateChannelBuffer update_channel_buffer = 128;
        LeaveChannelBuffer leave_channel_buffer = 129;
        UpdateChannelBufferCollaborators update_channel_buffer_collaborators = 130;
        RejoinChannelBuffers rejoin_channel_buffers = 131;
        RejoinChannelBuffersResponse rejoin_channel_buffers_response = 132;
        AckBufferOperation ack_buffer_operation = 133;

        JoinChannelChat join_channel_chat = 134;
        JoinChannelChatResponse join_channel_chat_response = 135;
        LeaveChannelChat leave_channel_chat = 136;
        SendChannelMessage send_channel_message = 137;
        SendChannelMessageResponse send_channel_message_response = 138;
        ChannelMessageSent channel_message_sent = 139;
        GetChannelMessages get_channel_messages = 140;
        GetChannelMessagesResponse get_channel_messages_response = 141;
        RemoveChannelMessage remove_channel_message = 142;
        AckChannelMessage ack_channel_message = 143;
        GetChannelMessagesById get_channel_messages_by_id = 144;

        MoveChannel move_channel = 147;
        SetChannelVisibility set_channel_visibility = 148;

        AddNotification add_notification = 149;
        GetNotifications get_notifications = 150;
        GetNotificationsResponse get_notifications_response = 151;
        DeleteNotification delete_notification = 152;
        MarkNotificationRead mark_notification_read = 153;
        LspExtExpandMacro lsp_ext_expand_macro = 154;
        LspExtExpandMacroResponse lsp_ext_expand_macro_response = 155;
        SetRoomParticipantRole set_room_participant_role = 156;

        UpdateUserChannels update_user_channels = 157;

        GetImplementation get_implementation = 162;
        GetImplementationResponse get_implementation_response = 163;

        CountLanguageModelTokens count_language_model_tokens = 230;
        CountLanguageModelTokensResponse count_language_model_tokens_response = 231;
        GetCachedEmbeddings get_cached_embeddings = 189;
        GetCachedEmbeddingsResponse get_cached_embeddings_response = 190;
        ComputeEmbeddings compute_embeddings = 191;
        ComputeEmbeddingsResponse compute_embeddings_response = 192;

        UpdateChannelMessage update_channel_message = 170;
        ChannelMessageUpdate channel_message_update = 171;

        BlameBuffer blame_buffer = 172;
        BlameBufferResponse blame_buffer_response = 173;

        UpdateNotification update_notification = 174;

        MultiLspQuery multi_lsp_query = 175;
        MultiLspQueryResponse multi_lsp_query_response = 176;
        RestartLanguageServers restart_language_servers = 208;

        RejoinRemoteProjects rejoin_remote_projects = 186;
        RejoinRemoteProjectsResponse rejoin_remote_projects_response = 187;

        OpenNewBuffer open_new_buffer = 196;

        GetSupermavenApiKey get_supermaven_api_key = 198;
        GetSupermavenApiKeyResponse get_supermaven_api_key_response = 199;

        TaskContextForLocation task_context_for_location = 203;
        TaskContext task_context = 204;

        LinkedEditingRange linked_editing_range = 209;
        LinkedEditingRangeResponse linked_editing_range_response = 210;

        AdvertiseContexts advertise_contexts = 211;
        OpenContext open_context = 212;
        OpenContextResponse open_context_response = 213;
        CreateContext create_context = 232;
        CreateContextResponse create_context_response = 233;
        UpdateContext update_context = 214;
        SynchronizeContexts synchronize_contexts = 215;
        SynchronizeContextsResponse synchronize_contexts_response = 216;

        GetSignatureHelp get_signature_help = 217;
        GetSignatureHelpResponse get_signature_help_response = 218;

        ListRemoteDirectory list_remote_directory = 219;
        ListRemoteDirectoryResponse list_remote_directory_response = 220;
        AddWorktree add_worktree = 222;
        AddWorktreeResponse add_worktree_response = 223;

        GetLlmToken get_llm_token = 235;
        GetLlmTokenResponse get_llm_token_response = 236;
        RefreshLlmToken refresh_llm_token = 259;

        LspExtSwitchSourceHeader lsp_ext_switch_source_header = 241;
        LspExtSwitchSourceHeaderResponse lsp_ext_switch_source_header_response = 242;

        FindSearchCandidates find_search_candidates = 243;
        FindSearchCandidatesResponse find_search_candidates_response = 244;

        CloseBuffer close_buffer = 245;

        ShutdownRemoteServer shutdown_remote_server = 257;

        RemoveWorktree remove_worktree = 258;

        LanguageServerLog language_server_log = 260;

        Toast toast = 261;
        HideToast hide_toast = 262;

        OpenServerSettings open_server_settings = 263;

        GetPermalinkToLine get_permalink_to_line = 264;
        GetPermalinkToLineResponse get_permalink_to_line_response = 265;

        FlushBufferedMessages flush_buffered_messages = 267;

        LanguageServerPromptRequest language_server_prompt_request = 268;
        LanguageServerPromptResponse language_server_prompt_response = 269;

        GitBranches git_branches = 270;
        GitBranchesResponse git_branches_response = 271;

        UpdateGitBranch update_git_branch = 272;

        ListToolchains list_toolchains = 273;
        ListToolchainsResponse list_toolchains_response = 274;
        ActivateToolchain activate_toolchain = 275;
        ActiveToolchain active_toolchain = 276;
        ActiveToolchainResponse active_toolchain_response = 277;

        GetPathMetadata get_path_metadata = 278;
        GetPathMetadataResponse get_path_metadata_response = 279;

        GetPanicFiles get_panic_files = 280;
        GetPanicFilesResponse get_panic_files_response = 281;

        CancelLanguageServerWork cancel_language_server_work = 282;

        LspExtOpenDocs lsp_ext_open_docs = 283;
        LspExtOpenDocsResponse lsp_ext_open_docs_response = 284;

        SyncExtensions sync_extensions = 285;
        SyncExtensionsResponse sync_extensions_response = 286;
        InstallExtension install_extension = 287;

        GetStagedText get_staged_text = 288;
        GetStagedTextResponse get_staged_text_response = 289;

        RegisterBufferWithLanguageServers register_buffer_with_language_servers = 290;

<<<<<<< HEAD
        SynchronizeBreakpoints Synchronize_breakpoints = 293;
        SetActiveDebugLine set_active_debug_line = 294;
        RemoveActiveDebugLine remove_active_debug_line = 295;
        SetDebuggerPanelItem set_debugger_panel_item = 296;
        UpdateDebugAdapter update_debug_adapter = 297;
        ShutdownDebugClient shutdown_debug_client = 298;
        SetDebugClientCapabilities set_debug_client_capabilities = 299;

        DapNextRequest dap_next_request = 300;
        DapStepInRequest dap_step_in_request = 301;
        DapStepOutRequest dap_step_out_request = 302;
        DapStepBackRequest dap_step_back_request = 303;
        DapContinueRequest dap_continue_request = 304;
        DapContinueResponse dap_continue_response = 305;
        DapPauseRequest dap_pause_request = 306;
        DapDisconnectRequest dap_disconnect_request = 307;
        DapTerminateThreadsRequest dap_terminate_threads_request = 308;
        DapTerminateRequest dap_terminate_request = 309;
        DapRestartRequest dap_restart_request = 310;
        DapShutdownSession dap_shutdown_session = 311;
        UpdateThreadStatus update_thread_status = 312;
        VariablesRequest variables_request = 313;
        DapVariables dap_variables = 314;
        DapRestartStackFrameRequest dap_restart_stack_frame_request = 315;
        IgnoreBreakpointState ignore_breakpoint_state = 316;
        ToggleIgnoreBreakpoints toggle_ignore_breakpoints = 317;
        DebuggerSessionEnded debugger_session_ended = 318; // current max
=======
        Stage stage = 293;
        Unstage unstage = 294;
        Commit commit = 295; // current max
>>>>>>> eb820ab8
    }

    reserved 87 to 88;
    reserved 158 to 161;
    reserved 164;
    reserved 166 to 169;
    reserved 177 to 185;
    reserved 188;
    reserved 193 to 195;
    reserved 197;
    reserved 200 to 202;
    reserved 205 to 206;
    reserved 221;
    reserved 224 to 229;
    reserved 246;
    reserved 247 to 254;
    reserved 255 to 256;
}

// Messages

message Hello {
    PeerId peer_id = 1;
}

message Ping {}

message Ack {}

message Error {
    string message = 1;
    ErrorCode code = 2;
    repeated string tags = 3;
}

enum ErrorCode {
    Internal = 0;
    NoSuchChannel = 1;
    Disconnected = 2;
    SignedOut = 3;
    UpgradeRequired = 4;
    Forbidden = 5;
    NeedsCla = 7;
    NotARootChannel = 8;
    BadPublicNesting = 9;
    CircularNesting = 10;
    WrongMoveTarget = 11;
    UnsharedItem = 12;
    NoSuchProject = 13;
    DevServerProjectPathDoesNotExist = 16;
    RemoteUpgradeRequired = 17;
    RateLimitExceeded = 18;
    reserved 6;
    reserved 14 to 15;
}

message EndStream {}

message Test {
    uint64 id = 1;
}

message CreateRoom {}

message CreateRoomResponse {
    Room room = 1;
    optional LiveKitConnectionInfo live_kit_connection_info = 2;
}

message JoinRoom {
    uint64 id = 1;
}

message JoinRoomResponse {
    Room room = 1;
    optional uint64 channel_id = 2;
    optional LiveKitConnectionInfo live_kit_connection_info = 3;
}

message RejoinRoom {
    uint64 id = 1;
    repeated UpdateProject reshared_projects = 2;
    repeated RejoinProject rejoined_projects = 3;
}
message RejoinRemoteProjects {
    repeated RejoinProject rejoined_projects = 1;
}

message RejoinRemoteProjectsResponse {
    repeated RejoinedProject rejoined_projects = 1;
}

message RejoinProject {
    uint64 id = 1;
    repeated RejoinWorktree worktrees = 2;
}

message RejoinWorktree {
    uint64 id = 1;
    uint64 scan_id = 2;
}

message RejoinRoomResponse {
    Room room = 1;
    repeated ResharedProject reshared_projects = 2;
    repeated RejoinedProject rejoined_projects = 3;
}

message ResharedProject {
    uint64 id = 1;
    repeated Collaborator collaborators = 2;
}

message RejoinedProject {
    uint64 id = 1;
    repeated WorktreeMetadata worktrees = 2;
    repeated Collaborator collaborators = 3;
    repeated LanguageServer language_servers = 4;
    repeated SynchronizeBreakpoints breakpoints = 5;
}

message LeaveRoom {}

message Room {
    uint64 id = 1;
    repeated Participant participants = 2;
    repeated PendingParticipant pending_participants = 3;
    repeated Follower followers = 4;
    string livekit_room = 5;
}

message Participant {
    uint64 user_id = 1;
    PeerId peer_id = 2;
    repeated ParticipantProject projects = 3;
    ParticipantLocation location = 4;
    uint32 participant_index = 5;
    ChannelRole role = 6;
    reserved 7;
}

message PendingParticipant {
    uint64 user_id = 1;
    uint64 calling_user_id = 2;
    optional uint64 initial_project_id = 3;
}

message ParticipantProject {
    uint64 id = 1;
    repeated string worktree_root_names = 2;
}

message Follower {
    PeerId leader_id = 1;
    PeerId follower_id = 2;
    uint64 project_id = 3;
}

message ParticipantLocation {
    oneof variant {
        SharedProject shared_project = 1;
        UnsharedProject unshared_project = 2;
        External external = 3;
    }

    message SharedProject {
        uint64 id = 1;
    }

    message UnsharedProject {}

    message External {}
}

message Call {
    uint64 room_id = 1;
    uint64 called_user_id = 2;
    optional uint64 initial_project_id = 3;
}

message IncomingCall {
    uint64 room_id = 1;
    uint64 calling_user_id = 2;
    repeated uint64 participant_user_ids = 3;
    optional ParticipantProject initial_project = 4;
}

message CallCanceled {
    uint64 room_id = 1;
}

message CancelCall {
    uint64 room_id = 1;
    uint64 called_user_id = 2;
}

message DeclineCall {
    uint64 room_id = 1;
}

message UpdateParticipantLocation {
    uint64 room_id = 1;
    ParticipantLocation location = 2;
}

message RoomUpdated {
    Room room = 1;
}

message LiveKitConnectionInfo {
    string server_url = 1;
    string token = 2;
    bool can_publish = 3;
}

message ShareProject {
    uint64 room_id = 1;
    repeated WorktreeMetadata worktrees = 2;
    reserved 3;
    bool is_ssh_project = 4;
}

message ShareProjectResponse {
    uint64 project_id = 1;
}

message UnshareProject {
    uint64 project_id = 1;
}

message UpdateProject {
    uint64 project_id = 1;
    repeated WorktreeMetadata worktrees = 2;
}

message JoinProject {
    uint64 project_id = 1;
}

message ListRemoteDirectory {
    uint64 dev_server_id = 1;
    string path = 2;
}

message ListRemoteDirectoryResponse {
    repeated string entries = 1;
}

message JoinProjectResponse {
    uint64 project_id = 5;
    uint32 replica_id = 1;
    repeated WorktreeMetadata worktrees = 2;
    repeated Collaborator collaborators = 3;
    repeated LanguageServer language_servers = 4;
    ChannelRole role = 6;
    reserved 7;
    repeated SynchronizeBreakpoints breakpoints = 8;
    repeated DebuggerSession debug_sessions = 9;
}

message LeaveProject {
    uint64 project_id = 1;
}

message UpdateWorktree {
    uint64 project_id = 1;
    uint64 worktree_id = 2;
    string root_name = 3;
    repeated Entry updated_entries = 4;
    repeated uint64 removed_entries = 5;
    repeated RepositoryEntry updated_repositories = 6;
    repeated uint64 removed_repositories = 7;
    uint64 scan_id = 8;
    bool is_last_update = 9;
    string abs_path = 10;
}

message UpdateWorktreeSettings {
    uint64 project_id = 1;
    uint64 worktree_id = 2;
    string path = 3;
    optional string content = 4;
    optional LocalSettingsKind kind = 5;
}

enum LocalSettingsKind {
    Settings = 0;
    Tasks = 1;
    Editorconfig = 2;
}

message CreateProjectEntry {
    uint64 project_id = 1;
    uint64 worktree_id = 2;
    string path = 3;
    bool is_directory = 4;
}

message RenameProjectEntry {
    uint64 project_id = 1;
    uint64 entry_id = 2;
    string new_path = 3;
}

message CopyProjectEntry {
    uint64 project_id = 1;
    uint64 entry_id = 2;
    string new_path = 3;
    optional string relative_worktree_source_path = 4;
}

message DeleteProjectEntry {
    uint64 project_id = 1;
    uint64 entry_id = 2;
    bool use_trash = 3;
}

message ExpandProjectEntry {
    uint64 project_id = 1;
    uint64 entry_id = 2;
}

message ExpandProjectEntryResponse {
    uint64 worktree_scan_id = 1;
}

message ExpandAllForProjectEntry {
    uint64 project_id = 1;
    uint64 entry_id = 2;
}

message ExpandAllForProjectEntryResponse {
    uint64 worktree_scan_id = 1;
}

message ProjectEntryResponse {
    optional Entry entry = 1;
    uint64 worktree_scan_id = 2;
}

message AddProjectCollaborator {
    uint64 project_id = 1;
    Collaborator collaborator = 2;
}

message UpdateProjectCollaborator {
    uint64 project_id = 1;
    PeerId old_peer_id = 2;
    PeerId new_peer_id = 3;
}

message RemoveProjectCollaborator {
    uint64 project_id = 1;
    PeerId peer_id = 2;
}

message UpdateChannelBufferCollaborators {
    uint64 channel_id = 1;
    repeated Collaborator collaborators = 2;
}

message GetDefinition {
     uint64 project_id = 1;
     uint64 buffer_id = 2;
     Anchor position = 3;
     repeated VectorClockEntry version = 4;
}

message GetDefinitionResponse {
    repeated LocationLink links = 1;
}

message GetDeclaration {
     uint64 project_id = 1;
     uint64 buffer_id = 2;
     Anchor position = 3;
     repeated VectorClockEntry version = 4;
}

message GetDeclarationResponse {
    repeated LocationLink links = 1;
}

message GetTypeDefinition {
     uint64 project_id = 1;
     uint64 buffer_id = 2;
     Anchor position = 3;
     repeated VectorClockEntry version = 4;
 }

message GetTypeDefinitionResponse {
    repeated LocationLink links = 1;
}
message GetImplementation {
     uint64 project_id = 1;
     uint64 buffer_id = 2;
     Anchor position = 3;
     repeated VectorClockEntry version = 4;
 }

message GetImplementationResponse {
    repeated LocationLink links = 1;
}

message GetReferences {
     uint64 project_id = 1;
     uint64 buffer_id = 2;
     Anchor position = 3;
     repeated VectorClockEntry version = 4;
 }

message GetReferencesResponse {
    repeated Location locations = 1;
}

message GetDocumentHighlights {
     uint64 project_id = 1;
     uint64 buffer_id = 2;
     Anchor position = 3;
     repeated VectorClockEntry version = 4;
 }

message GetDocumentHighlightsResponse {
    repeated DocumentHighlight highlights = 1;
}

message Location {
    uint64 buffer_id = 1;
    Anchor start = 2;
    Anchor end = 3;
}

message LocationLink {
    optional Location origin = 1;
    Location target = 2;
}

message DocumentHighlight {
    Kind kind = 1;
    Anchor start = 2;
    Anchor end = 3;

    enum Kind {
        Text = 0;
        Read = 1;
        Write = 2;
    }
}

message GetProjectSymbols {
    uint64 project_id = 1;
    string query = 2;
}

message GetProjectSymbolsResponse {
    repeated Symbol symbols = 4;
}

message Symbol {
    uint64 source_worktree_id = 1;
    uint64 worktree_id = 2;
    string language_server_name = 3;
    string name = 4;
    int32 kind = 5;
    string path = 6;
    // Cannot use generate anchors for unopened files,
    // so we are forced to use point coords instead
    PointUtf16 start = 7;
    PointUtf16 end = 8;
    bytes signature = 9;
}

message OpenBufferForSymbol {
    uint64 project_id = 1;
    Symbol symbol = 2;
}

message OpenBufferForSymbolResponse {
    uint64 buffer_id = 1;
}

message OpenBufferByPath {
    uint64 project_id = 1;
    uint64 worktree_id = 2;
    string path = 3;
}

message OpenBufferById {
    uint64 project_id = 1;
    uint64 id = 2;
}

message OpenNewBuffer {
    uint64 project_id = 1;
}

message OpenBufferResponse {
    uint64 buffer_id = 1;
}

message CreateBufferForPeer {
    uint64 project_id = 1;
    PeerId peer_id = 2;
    oneof variant {
        BufferState state = 3;
        BufferChunk chunk = 4;
    }
}

message UpdateBuffer {
    uint64 project_id = 1;
    uint64 buffer_id = 2;
    repeated Operation operations = 3;
}

message UpdateChannelBuffer {
    uint64 channel_id = 1;
    repeated Operation operations = 2;
}

message UpdateBufferFile {
    uint64 project_id = 1;
    uint64 buffer_id = 2;
    File file = 3;
}

message SaveBuffer {
    uint64 project_id = 1;
    uint64 buffer_id = 2;
    repeated VectorClockEntry version = 3;
    optional ProjectPath new_path = 4;
}

message CloseBuffer {
    uint64 project_id = 1;
    uint64 buffer_id = 2;
}

message ProjectPath {
    uint64 worktree_id = 1;
    string path = 2;
}

message BufferSaved {
    uint64 project_id = 1;
    uint64 buffer_id = 2;
    repeated VectorClockEntry version = 3;
    Timestamp mtime = 4;
    reserved 5;
}

message BufferReloaded {
    uint64 project_id = 1;
    uint64 buffer_id = 2;
    repeated VectorClockEntry version = 3;
    Timestamp mtime = 4;
    reserved 5;
    LineEnding line_ending = 6;
}

message ReloadBuffers {
    uint64 project_id = 1;
    repeated uint64 buffer_ids = 2;
}

message ReloadBuffersResponse {
    ProjectTransaction transaction = 1;
}

message SynchronizeBuffers {
    uint64 project_id = 1;
    repeated BufferVersion buffers = 2;
}

message SynchronizeBuffersResponse {
    repeated BufferVersion buffers = 1;
}

message BufferVersion {
    uint64 id = 1;
    repeated VectorClockEntry version = 2;
}

message ChannelBufferVersion {
    uint64 channel_id = 1;
    repeated VectorClockEntry version = 2;
    uint64 epoch = 3;
}

enum FormatTrigger {
    Save = 0;
    Manual = 1;
}

message FormatBuffers {
    uint64 project_id = 1;
    FormatTrigger trigger = 2;
    repeated uint64 buffer_ids = 3;
}

message FormatBuffersResponse {
    ProjectTransaction transaction = 1;
}

message GetCompletions {
    uint64 project_id = 1;
    uint64 buffer_id = 2;
    Anchor position = 3;
    repeated VectorClockEntry version = 4;
}

message GetCompletionsResponse {
    repeated Completion completions = 1;
    repeated VectorClockEntry version = 2;
}

message ApplyCompletionAdditionalEdits {
    uint64 project_id = 1;
    uint64 buffer_id = 2;
    Completion completion = 3;
}

message ApplyCompletionAdditionalEditsResponse {
    Transaction transaction = 1;
}

message Completion {
    Anchor old_start = 1;
    Anchor old_end = 2;
    string new_text = 3;
    uint64 server_id = 4;
    bytes lsp_completion = 5;
    bool resolved = 6;
}

message GetCodeActions {
    uint64 project_id = 1;
    uint64 buffer_id = 2;
    Anchor start = 3;
    Anchor end = 4;
    repeated VectorClockEntry version = 5;
}

message GetCodeActionsResponse {
    repeated CodeAction actions = 1;
    repeated VectorClockEntry version = 2;
}

message GetSignatureHelp {
    uint64 project_id = 1;
    uint64 buffer_id = 2;
    Anchor position = 3;
    repeated VectorClockEntry version = 4;
}

message GetSignatureHelpResponse {
    optional SignatureHelp signature_help = 1;
}

message SignatureHelp {
    repeated SignatureInformation signatures = 1;
    optional uint32 active_signature = 2;
    optional uint32 active_parameter = 3;
}

message SignatureInformation {
    string label = 1;
    optional Documentation documentation = 2;
    repeated ParameterInformation parameters = 3;
    optional uint32 active_parameter = 4;
}

message Documentation {
    oneof content {
        string value = 1;
        MarkupContent markup_content = 2;
    }
}

enum MarkupKind {
    PlainText = 0;
    Markdown = 1;
}

message ParameterInformation {
    oneof label {
        string simple = 1;
        LabelOffsets label_offsets = 2;
    }
    optional Documentation documentation = 3;
}

message LabelOffsets {
    uint32 start = 1;
    uint32 end = 2;
}

message GetHover {
    uint64 project_id = 1;
    uint64 buffer_id = 2;
    Anchor position = 3;
    repeated VectorClockEntry version = 5;
}

message GetHoverResponse {
    optional Anchor start = 1;
    optional Anchor end = 2;
    repeated HoverBlock contents = 3;
}

message HoverBlock {
    string text = 1;
    optional string language = 2;
    bool is_markdown = 3;
}

message ApplyCodeAction {
    uint64 project_id = 1;
    uint64 buffer_id = 2;
    CodeAction action = 3;
}

message ApplyCodeActionResponse {
    ProjectTransaction transaction = 1;
}

message PrepareRename {
    uint64 project_id = 1;
    uint64 buffer_id = 2;
    Anchor position = 3;
    repeated VectorClockEntry version = 4;
}

message PrepareRenameResponse {
    bool can_rename = 1;
    Anchor start = 2;
    Anchor end = 3;
    repeated VectorClockEntry version = 4;
    bool only_unprepared_rename_supported = 5;
}

message PerformRename {
    uint64 project_id = 1;
    uint64 buffer_id = 2;
    Anchor position = 3;
    string new_name = 4;
    repeated VectorClockEntry version = 5;
}

message OnTypeFormatting {
    uint64 project_id = 1;
    uint64 buffer_id = 2;
    Anchor position = 3;
    string trigger = 4;
    repeated VectorClockEntry version = 5;
}

message OnTypeFormattingResponse {
    Transaction transaction = 1;
}


message LinkedEditingRange {
    uint64 project_id = 1;
    uint64 buffer_id = 2;
    Anchor position = 3;
    repeated VectorClockEntry version = 4;
}

message AnchorRange {
    Anchor start = 1;
    Anchor end = 2;
}

message LinkedEditingRangeResponse {
    repeated AnchorRange items = 1;
    repeated VectorClockEntry version = 4;
}

message InlayHints {
    uint64 project_id = 1;
    uint64 buffer_id = 2;
    Anchor start = 3;
    Anchor end = 4;
    repeated VectorClockEntry version = 5;
}

message InlayHintsResponse {
    repeated InlayHint hints = 1;
    repeated VectorClockEntry version = 2;
}

message InlayHint {
    Anchor position = 1;
    InlayHintLabel label = 2;
    optional string kind = 3;
    bool padding_left = 4;
    bool padding_right = 5;
    InlayHintTooltip tooltip = 6;
    ResolveState resolve_state = 7;
}

message InlayHintLabel {
    oneof label {
        string value = 1;
        InlayHintLabelParts label_parts = 2;
    }
}

message InlayHintLabelParts {
    repeated InlayHintLabelPart parts = 1;
}

message InlayHintLabelPart {
    string value = 1;
    InlayHintLabelPartTooltip tooltip = 2;
    optional string location_url = 3;
    PointUtf16 location_range_start = 4;
    PointUtf16 location_range_end = 5;
    optional uint64 language_server_id = 6;
}

message InlayHintTooltip {
    oneof content {
        string value = 1;
        MarkupContent markup_content = 2;
    }
}

message InlayHintLabelPartTooltip {
    oneof content {
        string value = 1;
        MarkupContent markup_content = 2;
    }
}

message ResolveState {
    State state = 1;
    LspResolveState lsp_resolve_state = 2;

    enum State {
        Resolved = 0;
        CanResolve = 1;
        Resolving = 2;
    }

    message LspResolveState {
        optional string value = 1;
        uint64 server_id = 2;
    }
}

// This type is used to resolve more than just
// the documentation, but for backwards-compatibility
// reasons we can't rename the type.
message ResolveCompletionDocumentation {
    uint64 project_id = 1;
    uint64 language_server_id = 2;
    bytes lsp_completion = 3;
    uint64 buffer_id = 4;
}

message ResolveCompletionDocumentationResponse {
    string documentation = 1;
    bool documentation_is_markdown = 2;
    Anchor old_start = 3;
    Anchor old_end = 4;
    string new_text = 5;
    bytes lsp_completion = 6;
}

message ResolveInlayHint {
    uint64 project_id = 1;
    uint64 buffer_id = 2;
    uint64 language_server_id = 3;
    InlayHint hint = 4;
}

message ResolveInlayHintResponse {
    InlayHint hint = 1;
}

message RefreshInlayHints {
    uint64 project_id = 1;
}

message MarkupContent {
    bool is_markdown = 1;
    string value = 2;
}

message PerformRenameResponse {
    ProjectTransaction transaction = 2;
}

message SearchQuery {
    string query = 2;
    bool regex = 3;
    bool whole_word = 4;
    bool case_sensitive = 5;
    string files_to_include = 6;
    string files_to_exclude = 7;
    bool include_ignored = 8;
}

message FindSearchCandidates {
    uint64 project_id = 1;
    SearchQuery query = 2;
    uint64 limit = 3;
}

message FindSearchCandidatesResponse {
    repeated uint64 buffer_ids = 1;
}

message CodeAction {
    uint64 server_id = 1;
    Anchor start = 2;
    Anchor end = 3;
    bytes lsp_action = 4;
}

message ProjectTransaction {
    repeated uint64 buffer_ids = 1;
    repeated Transaction transactions = 2;
}

message Transaction {
    LamportTimestamp id = 1;
    repeated LamportTimestamp edit_ids = 2;
    repeated VectorClockEntry start = 3;
}

message LamportTimestamp {
    uint32 replica_id = 1;
    uint32 value = 2;
}

message LanguageServer {
    uint64 id = 1;
    string name = 2;
    optional uint64 worktree_id = 3;
}

message StartLanguageServer {
    uint64 project_id = 1;
    LanguageServer server = 2;
}

message UpdateDiagnosticSummary {
    uint64 project_id = 1;
    uint64 worktree_id = 2;
    DiagnosticSummary summary = 3;
}

message DiagnosticSummary {
    string path = 1;
    uint64 language_server_id = 2;
    uint32 error_count = 3;
    uint32 warning_count = 4;
}

message UpdateLanguageServer {
    uint64 project_id = 1;
    uint64 language_server_id = 2;
    oneof variant {
        LspWorkStart work_start = 3;
        LspWorkProgress work_progress = 4;
        LspWorkEnd work_end = 5;
        LspDiskBasedDiagnosticsUpdating disk_based_diagnostics_updating = 6;
        LspDiskBasedDiagnosticsUpdated disk_based_diagnostics_updated = 7;
    }
}

message LspWorkStart {
    string token = 1;
    optional string title = 4;
    optional string message = 2;
    optional uint32 percentage = 3;
    optional bool is_cancellable = 5;
}

message LspWorkProgress {
    string token = 1;
    optional string message = 2;
    optional uint32 percentage = 3;
    optional bool is_cancellable = 4;
}

message LspWorkEnd {
    string token = 1;
}

message LspDiskBasedDiagnosticsUpdating {}

message LspDiskBasedDiagnosticsUpdated {}

message LanguageServerLog {
    uint64 project_id = 1;
    uint64 language_server_id = 2;
    oneof log_type {
        uint32 log_message_type = 3;
        LspLogTrace log_trace = 4;
    }
    string message = 5;
}

message LspLogTrace {
    optional string message = 1;
}

message UpdateChannels {
    repeated Channel channels = 1;
    repeated uint64 delete_channels = 4;
    repeated Channel channel_invitations = 5;
    repeated uint64 remove_channel_invitations = 6;
    repeated ChannelParticipants channel_participants = 7;
    repeated ChannelMessageId latest_channel_message_ids = 8;
    repeated ChannelBufferVersion latest_channel_buffer_versions = 9;

    reserved 10 to 15;
}

message UpdateUserChannels {
    repeated ChannelMessageId observed_channel_message_id = 1;
    repeated ChannelBufferVersion observed_channel_buffer_version = 2;
    repeated ChannelMembership channel_memberships = 3;
}

message ChannelMembership {
    uint64 channel_id = 1;
    ChannelRole role = 2;
}

message ChannelMessageId {
    uint64 channel_id = 1;
    uint64 message_id = 2;
}

message ChannelPermission {
    uint64 channel_id = 1;
    ChannelRole role = 3;
}

message ChannelParticipants {
    uint64 channel_id = 1;
    repeated uint64 participant_user_ids = 2;
}

message JoinChannel {
    uint64 channel_id = 1;
}

message DeleteChannel {
    uint64 channel_id = 1;
}

message GetChannelMembers {
    uint64 channel_id = 1;
    string query = 2;
    uint64 limit = 3;
}

message GetChannelMembersResponse {
    repeated ChannelMember members = 1;
    repeated User users = 2;
}

message ChannelMember {
    uint64 user_id = 1;
    Kind kind = 3;
    ChannelRole role = 4;

    enum Kind {
        Member = 0;
        Invitee = 1;
    }
}

message SubscribeToChannels {}

message CreateChannel {
    string name = 1;
    optional uint64 parent_id = 2;
}

message CreateChannelResponse {
    Channel channel = 1;
    optional uint64 parent_id = 2;
}

message InviteChannelMember {
    uint64 channel_id = 1;
    uint64 user_id = 2;
    ChannelRole role = 4;
}

message RemoveChannelMember {
    uint64 channel_id = 1;
    uint64 user_id = 2;
}

enum ChannelRole {
    Admin = 0;
    Member = 1;
    Guest = 2;
    Banned = 3;
    Talker = 4;
}

message SetChannelMemberRole {
    uint64 channel_id = 1;
    uint64 user_id = 2;
    ChannelRole role = 3;
}

message SetChannelVisibility {
    uint64 channel_id = 1;
    ChannelVisibility visibility = 2;
}

message RenameChannel {
    uint64 channel_id = 1;
    string name = 2;
}

message RenameChannelResponse {
    Channel channel = 1;
}

message JoinChannelChat {
    uint64 channel_id = 1;
}

message JoinChannelChatResponse {
    repeated ChannelMessage messages = 1;
    bool done = 2;
}

message LeaveChannelChat {
    uint64 channel_id = 1;
}

message SendChannelMessage {
    uint64 channel_id = 1;
    string body = 2;
    Nonce nonce = 3;
    repeated ChatMention mentions = 4;
    optional uint64 reply_to_message_id = 5;
}

message RemoveChannelMessage {
    uint64 channel_id = 1;
    uint64 message_id = 2;
}

message UpdateChannelMessage {
    uint64 channel_id = 1;
    uint64 message_id = 2;
    Nonce nonce = 4;
    string body = 5;
    repeated ChatMention mentions = 6;
}

message AckChannelMessage {
    uint64 channel_id = 1;
    uint64 message_id = 2;
}

message SendChannelMessageResponse {
    ChannelMessage message = 1;
}

message ChannelMessageSent {
    uint64 channel_id = 1;
    ChannelMessage message = 2;
}

message ChannelMessageUpdate {
    uint64 channel_id = 1;
    ChannelMessage message = 2;
}

message GetChannelMessages {
    uint64 channel_id = 1;
    uint64 before_message_id = 2;
}

message GetChannelMessagesResponse {
    repeated ChannelMessage messages = 1;
    bool done = 2;
}

message GetChannelMessagesById {
    repeated uint64 message_ids = 1;
}

message MoveChannel {
    uint64 channel_id = 1;
    uint64 to = 2;
}

message JoinChannelBuffer {
    uint64 channel_id = 1;
}

message ChannelMessage {
    uint64 id = 1;
    string body = 2;
    uint64 timestamp = 3;
    uint64 sender_id = 4;
    Nonce nonce = 5;
    repeated ChatMention mentions = 6;
    optional uint64 reply_to_message_id = 7;
    optional uint64 edited_at = 8;
}

message ChatMention {
    Range range = 1;
    uint64 user_id = 2;
}

message RejoinChannelBuffers {
    repeated ChannelBufferVersion buffers = 1;
}

message RejoinChannelBuffersResponse {
    repeated RejoinedChannelBuffer buffers = 1;
}

message AckBufferOperation {
    uint64 buffer_id = 1;
    uint64 epoch = 2;
    repeated VectorClockEntry version = 3;
}

message JoinChannelBufferResponse {
    uint64 buffer_id = 1;
    uint32 replica_id = 2;
    string base_text = 3;
    repeated Operation operations = 4;
    repeated Collaborator collaborators = 5;
    uint64 epoch = 6;
}

message RejoinedChannelBuffer {
    uint64 channel_id = 1;
    repeated VectorClockEntry version = 2;
    repeated Operation operations = 3;
    repeated Collaborator collaborators = 4;
}

message LeaveChannelBuffer {
    uint64 channel_id = 1;
}

message RespondToChannelInvite {
    uint64 channel_id = 1;
    bool accept = 2;
}

message GetUsers {
    repeated uint64 user_ids = 1;
}

message FuzzySearchUsers {
    string query = 1;
}

message UsersResponse {
    repeated User users = 1;
}

message RequestContact {
    uint64 responder_id = 1;
}

message RemoveContact {
    uint64 user_id = 1;
}

message RespondToContactRequest {
    uint64 requester_id = 1;
    ContactRequestResponse response = 2;
}

enum ContactRequestResponse {
    Accept = 0;
    Decline = 1;
    Block = 2;
    Dismiss = 3;
}

message UpdateContacts {
    repeated Contact contacts = 1;
    repeated uint64 remove_contacts = 2;
    repeated IncomingContactRequest incoming_requests = 3;
    repeated uint64 remove_incoming_requests = 4;
    repeated uint64 outgoing_requests = 5;
    repeated uint64 remove_outgoing_requests = 6;
}

message UpdateInviteInfo {
    string url = 1;
    uint32 count = 2;
}

message ShowContacts {}

message IncomingContactRequest {
    uint64 requester_id = 1;
}

message UpdateDiagnostics {
    uint32 replica_id = 1;
    uint32 lamport_timestamp = 2;
    uint64 server_id = 3;
    repeated Diagnostic diagnostics = 4;
}

message Follow {
    uint64 room_id = 1;
    optional uint64 project_id = 2;
    PeerId leader_id = 3;
}

message FollowResponse {
    View active_view = 3;
    // TODO: Remove after version 0.145.x stabilizes.
    optional ViewId active_view_id = 1;
    repeated View views = 2;
}

message UpdateFollowers {
    uint64 room_id = 1;
    optional uint64 project_id = 2;
    reserved 3;
    oneof variant {
        View create_view = 5;
        // TODO: Remove after version 0.145.x stabilizes.
        UpdateActiveView update_active_view = 4;
        UpdateView update_view = 6;
    }
}

message Unfollow {
    uint64 room_id = 1;
    optional uint64 project_id = 2;
    PeerId leader_id = 3;
}

message GetPrivateUserInfo {}

message GetPrivateUserInfoResponse {
    string metrics_id = 1;
    bool staff = 2;
    repeated string flags = 3;
    optional uint64 accepted_tos_at = 4;
}

enum Plan {
    Free = 0;
    ZedPro = 1;
}

message UpdateUserPlan {
    Plan plan = 1;
}

message AcceptTermsOfService {}

message AcceptTermsOfServiceResponse {
    uint64 accepted_tos_at = 1;
}

// Entities

message ViewId {
    PeerId creator = 1;
    uint64 id = 2;
}

message UpdateActiveView {
    optional ViewId id = 1;
    optional PeerId leader_id = 2;
    View view = 3;
}

enum PanelId {
    AssistantPanel = 0;
    DebugPanel = 1;
}

message UpdateView {
    ViewId id = 1;
    optional PeerId leader_id = 2;

    oneof variant {
        Editor editor = 3;
    }

    message Editor {
        repeated ExcerptInsertion inserted_excerpts = 1;
        repeated uint64 deleted_excerpts = 2;
        repeated Selection selections = 3;
        optional Selection pending_selection = 4;
        EditorAnchor scroll_top_anchor = 5;
        float scroll_x = 6;
        float scroll_y = 7;
    }
}

message View {
    ViewId id = 1;
    optional PeerId leader_id = 2;
    optional PanelId panel_id = 6;

    oneof variant {
        Editor editor = 3;
        ChannelView channel_view = 4;
        ContextEditor context_editor = 5;
    }

    message Editor {
        bool singleton = 1;
        optional string title = 2;
        repeated Excerpt excerpts = 3;
        repeated Selection selections = 4;
        optional Selection pending_selection = 5;
        EditorAnchor scroll_top_anchor = 6;
        float scroll_x = 7;
        float scroll_y = 8;
    }

    message ChannelView {
        uint64 channel_id = 1;
        Editor editor = 2;
    }

    message ContextEditor {
        string context_id = 1;
        Editor editor = 2;
    }
}


message Collaborator {
    PeerId peer_id = 1;
    uint32 replica_id = 2;
    uint64 user_id = 3;
    bool is_host = 4;
}

message User {
    uint64 id = 1;
    string github_login = 2;
    string avatar_url = 3;
    optional string email = 4;
    optional string name = 5;
}

message File {
    uint64 worktree_id = 1;
    optional uint64 entry_id = 2;
    string path = 3;
    Timestamp mtime = 4;
    bool is_deleted = 5;
}

message Entry {
    uint64 id = 1;
    bool is_dir = 2;
    string path = 3;
    uint64 inode = 4;
    Timestamp mtime = 5;
    bool is_ignored = 7;
    bool is_external = 8;
    reserved 6;
    reserved 9;
    bool is_fifo = 10;
    optional uint64 size = 11;
    optional string canonical_path = 12;
}

message RepositoryEntry {
    uint64 work_directory_id = 1;
    optional string branch = 2;
    repeated StatusEntry updated_statuses = 3;
    repeated string removed_statuses = 4;
}

message StatusEntry {
    string repo_path = 1;
    // Can be removed once collab's min version is >=0.171.0.
    GitStatus simple_status = 2;
    GitFileStatus status = 3;
}

enum GitStatus {
    Added = 0;
    Modified = 1;
    Conflict = 2;
    Deleted = 3;
    Updated = 4;
    TypeChanged = 5;
    Renamed = 6;
    Copied = 7;
    Unmodified = 8;
}

message GitFileStatus {
    oneof variant {
        Untracked untracked = 1;
        Ignored ignored = 2;
        Unmerged unmerged = 3;
        Tracked tracked = 4;
    }

    message Untracked {}
    message Ignored {}
    message Unmerged {
        GitStatus first_head = 1;
        GitStatus second_head = 2;
    }
    message Tracked {
        GitStatus index_status = 1;
        GitStatus worktree_status = 2;
    }
}

message BufferState {
    uint64 id = 1;
    optional File file = 2;
    string base_text = 3;
    LineEnding line_ending = 5;
    repeated VectorClockEntry saved_version = 6;
    Timestamp saved_mtime = 8;

    reserved 7;
    reserved 4;
}

message BufferChunk {
    uint64 buffer_id = 1;
    repeated Operation operations = 2;
    bool is_last = 3;
}

enum LineEnding {
    Unix = 0;
    Windows = 1;
}

message Selection {
    uint64 id = 1;
    EditorAnchor start = 2;
    EditorAnchor end = 3;
    bool reversed = 4;
}

message EditorAnchor {
    uint64 excerpt_id = 1;
    Anchor anchor = 2;
}

enum CursorShape {
    CursorBar = 0;
    CursorBlock = 1;
    CursorUnderscore = 2;
    CursorHollow = 3;
}

message ExcerptInsertion {
    Excerpt excerpt = 1;
    optional uint64 previous_excerpt_id = 2;
}

message Excerpt {
    uint64 id = 1;
    uint64 buffer_id = 2;
    Anchor context_start = 3;
    Anchor context_end = 4;
    Anchor primary_start = 5;
    Anchor primary_end = 6;
}

message Anchor {
    uint32 replica_id = 1;
    uint32 timestamp = 2;
    uint64 offset = 3;
    Bias bias = 4;
    optional uint64 buffer_id = 5;
}

enum Bias {
    Left = 0;
    Right = 1;
}

message Diagnostic {
    Anchor start = 1;
    Anchor end = 2;
    optional string source = 3;
    Severity severity = 4;
    string message = 5;
    optional string code = 6;
    uint64 group_id = 7;
    bool is_primary = 8;

    // TODO: remove this field
    bool is_valid = 9;

    bool is_disk_based = 10;
    bool is_unnecessary = 11;

    enum Severity {
        None = 0;
        Error = 1;
        Warning = 2;
        Information = 3;
        Hint = 4;
    }
    optional string data = 12;
}

message Operation {
    oneof variant {
        Edit edit = 1;
        Undo undo = 2;
        UpdateSelections update_selections = 3;
        UpdateDiagnostics update_diagnostics = 4;
        UpdateCompletionTriggers update_completion_triggers = 5;
    }

    message Edit {
        uint32 replica_id = 1;
        uint32 lamport_timestamp = 2;
        repeated VectorClockEntry version = 3;
        repeated Range ranges = 4;
        repeated string new_text = 5;
    }

    message Undo {
        uint32 replica_id = 1;
        uint32 lamport_timestamp = 2;
        repeated VectorClockEntry version = 3;
        repeated UndoCount counts = 4;
    }

    message UpdateSelections {
        uint32 replica_id = 1;
        uint32 lamport_timestamp = 2;
        repeated Selection selections = 3;
        bool line_mode = 4;
        CursorShape cursor_shape = 5;
    }

    message UpdateCompletionTriggers {
        uint32 replica_id = 1;
        uint32 lamport_timestamp = 2;
        repeated string triggers = 3;
        uint64 language_server_id = 4;
    }
}

message UndoMapEntry {
    uint32 replica_id = 1;
    uint32 local_timestamp = 2;
    repeated UndoCount counts = 3;
}

message UndoCount {
    uint32 replica_id = 1;
    uint32 lamport_timestamp = 2;
    uint32 count = 3;
}

message VectorClockEntry {
    uint32 replica_id = 1;
    uint32 timestamp = 2;
}

message Timestamp {
    uint64 seconds = 1;
    uint32 nanos = 2;
}

message Range {
    uint64 start = 1;
    uint64 end = 2;
}

message PointUtf16 {
    uint32 row = 1;
    uint32 column = 2;
}

message Nonce {
    uint64 upper_half = 1;
    uint64 lower_half = 2;
}

enum ChannelVisibility {
    Public = 0;
    Members = 1;
}

message Channel {
    uint64 id = 1;
    string name = 2;
    ChannelVisibility visibility = 3;
    repeated uint64 parent_path = 5;
}

message Contact {
    uint64 user_id = 1;
    bool online = 2;
    bool busy = 3;
}

message WorktreeMetadata {
    uint64 id = 1;
    string root_name = 2;
    bool visible = 3;
    string abs_path = 4;
}

message UpdateDiffBase {
    uint64 project_id = 1;
    uint64 buffer_id = 2;
    optional string staged_text = 3;
}

message GetStagedText {
    uint64 project_id = 1;
    uint64 buffer_id = 2;
}

message GetStagedTextResponse {
    optional string staged_text = 1;
}

message GetNotifications {
    optional uint64 before_id = 1;
}

message AddNotification {
    Notification notification = 1;
}

message GetNotificationsResponse {
    repeated Notification notifications = 1;
    bool done = 2;
}

message DeleteNotification {
    uint64 notification_id = 1;
}

message UpdateNotification {
    Notification notification = 1;
}

message MarkNotificationRead {
    uint64 notification_id = 1;
}

message Notification {
    uint64 id = 1;
    uint64 timestamp = 2;
    string kind = 3;
    optional uint64 entity_id = 4;
    string content = 5;
    bool is_read = 6;
    optional bool response = 7;
}

message LspExtExpandMacro {
    uint64 project_id = 1;
    uint64 buffer_id = 2;
    Anchor position = 3;
}

message LspExtExpandMacroResponse {
    string name = 1;
    string expansion = 2;
}

message LspExtOpenDocs {
    uint64 project_id = 1;
    uint64 buffer_id = 2;
    Anchor position = 3;
}

message LspExtOpenDocsResponse {
    optional string web = 1;
    optional string local = 2;
}

message LspExtSwitchSourceHeader {
    uint64 project_id = 1;
    uint64 buffer_id = 2;
}

message LspExtSwitchSourceHeaderResponse {
    string target_file = 1;
}

message SetRoomParticipantRole {
    uint64 room_id = 1;
    uint64 user_id = 2;
    ChannelRole role = 3;
}

enum LanguageModelRole {
    LanguageModelUser = 0;
    LanguageModelAssistant = 1;
    LanguageModelSystem = 2;
    reserved 3;
}

message CountLanguageModelTokens {
    LanguageModelProvider provider = 1;
    string request = 2;
}

message CountLanguageModelTokensResponse {
    uint32 token_count = 1;
}

enum LanguageModelProvider {
    Anthropic = 0;
    OpenAI = 1;
    Google = 2;
    Zed = 3;
}

message GetCachedEmbeddings {
    string model = 1;
    repeated bytes digests = 2;
}

message GetCachedEmbeddingsResponse {
    repeated Embedding embeddings = 1;
}

message ComputeEmbeddings {
    string model = 1;
    repeated string texts = 2;
}

message ComputeEmbeddingsResponse {
    repeated Embedding embeddings = 1;
}

message Embedding {
    bytes digest = 1;
    repeated float dimensions = 2;
}

message BlameBuffer {
    uint64 project_id = 1;
    uint64 buffer_id = 2;
    repeated VectorClockEntry version = 3;
}

message BlameEntry {
    bytes sha = 1;

    uint32 start_line = 2;
    uint32 end_line = 3;
    uint32 original_line_number = 4;

    optional string author = 5;
    optional string author_mail = 6;
    optional int64 author_time = 7;
    optional string author_tz = 8;

    optional string committer = 9;
    optional string committer_mail = 10;
    optional int64 committer_time = 11;
    optional string committer_tz = 12;

    optional string summary = 13;
    optional string previous = 14;

    string filename = 15;
}

message CommitMessage {
    bytes oid = 1;
    string message = 2;
}

message CommitPermalink {
    bytes oid = 1;
    string permalink = 2;
}

message BlameBufferResponse {
    message BlameResponse {
        repeated BlameEntry entries = 1;
        repeated CommitMessage messages = 2;
        repeated CommitPermalink permalinks = 3;
        optional string remote_url = 4;
    }

    optional BlameResponse blame_response = 5;

    reserved 1 to 4;
}

message MultiLspQuery {
    uint64 project_id = 1;
    uint64 buffer_id = 2;
    repeated VectorClockEntry version = 3;
    oneof strategy {
        AllLanguageServers all = 4;
    }
    oneof request {
        GetHover get_hover = 5;
        GetCodeActions get_code_actions = 6;
        GetSignatureHelp get_signature_help = 7;
    }
}

message AllLanguageServers {}

message RestartLanguageServers {
    uint64 project_id = 1;
    repeated uint64 buffer_ids = 2;
}

message MultiLspQueryResponse {
    repeated LspResponse responses = 1;
}

message LspResponse {
    oneof response {
        GetHoverResponse get_hover_response = 1;
        GetCodeActionsResponse get_code_actions_response = 2;
        GetSignatureHelpResponse get_signature_help_response = 3;
    }
}

message GetSupermavenApiKey {}

message GetSupermavenApiKeyResponse {
    string api_key = 1;
}

message TaskContextForLocation {
    uint64 project_id = 1;
    Location location = 2;
    map<string, string> task_variables = 3;
}

message TaskContext {
    optional string cwd = 1;
    map<string, string> task_variables = 2;
    map<string, string> project_env = 3;
}

message Shell {
    message WithArguments {
        string program = 1;
        repeated string args = 2;
    }

    oneof shell_type {
        System system = 1;
        string program = 2;
        WithArguments with_arguments = 3;
    }
}

message System {}

enum RevealStrategy {
    RevealAlways = 0;
    RevealNever = 1;
}

enum HideStrategy {
    HideAlways = 0;
    HideNever = 1;
    HideOnSuccess = 2;
}

message ContextMessageStatus {
    oneof variant {
        Done done = 1;
        Pending pending = 2;
        Error error = 3;
        Canceled canceled = 4;
    }

    message Done {}

    message Pending {}

    message Error {
        string message = 1;
    }

    message Canceled {}
}

message ContextMessage {
    LamportTimestamp id = 1;
    Anchor start = 2;
    LanguageModelRole role = 3;
    ContextMessageStatus status = 4;
}

message SlashCommandOutputSection {
    AnchorRange range = 1;
    string icon_name = 2;
    string label = 3;
    optional string metadata = 4;
}

message ContextOperation {
    oneof variant {
        InsertMessage insert_message = 1;
        UpdateMessage update_message = 2;
        UpdateSummary update_summary = 3;
        BufferOperation buffer_operation = 5;
        SlashCommandStarted slash_command_started = 6;
        SlashCommandOutputSectionAdded slash_command_output_section_added = 7;
        SlashCommandCompleted slash_command_completed = 8;
    }

    reserved 4;

    message InsertMessage {
        ContextMessage message = 1;
        repeated VectorClockEntry version = 2;
    }

    message UpdateMessage {
        LamportTimestamp message_id = 1;
        LanguageModelRole role = 2;
        ContextMessageStatus status = 3;
        LamportTimestamp timestamp = 4;
        repeated VectorClockEntry version = 5;
    }

    message UpdateSummary {
        string summary = 1;
        bool done = 2;
        LamportTimestamp timestamp = 3;
        repeated VectorClockEntry version = 4;
    }

    message SlashCommandStarted {
        LamportTimestamp id = 1;
        AnchorRange output_range = 2;
        string name = 3;
        repeated VectorClockEntry version = 4;
    }

    message SlashCommandOutputSectionAdded {
        LamportTimestamp timestamp = 1;
        SlashCommandOutputSection section = 2;
        repeated VectorClockEntry version = 3;
    }

    message SlashCommandCompleted {
        LamportTimestamp id = 1;
        LamportTimestamp timestamp = 3;
        optional string error_message = 4;
        repeated VectorClockEntry version = 5;
    }

    message BufferOperation {
        Operation operation = 1;
    }
}

message Context {
    repeated ContextOperation operations = 1;
}

message ContextMetadata {
    string context_id = 1;
    optional string summary = 2;
}

message AdvertiseContexts {
    uint64 project_id = 1;
    repeated ContextMetadata contexts = 2;
}

message OpenContext {
    uint64 project_id = 1;
    string context_id = 2;
}

message OpenContextResponse {
    Context context = 1;
}

message CreateContext {
    uint64 project_id = 1;
}

message CreateContextResponse {
    string context_id = 1;
    Context context = 2;
}

message UpdateContext {
    uint64 project_id = 1;
    string context_id = 2;
    ContextOperation operation = 3;
}

message ContextVersion {
    string context_id = 1;
    repeated VectorClockEntry context_version = 2;
    repeated VectorClockEntry buffer_version = 3;
}

message SynchronizeContexts {
    uint64 project_id = 1;
    repeated ContextVersion contexts = 2;
}

message SynchronizeContextsResponse {
    repeated ContextVersion contexts = 1;
}

message GetLlmToken {}

message GetLlmTokenResponse {
    string token = 1;
}

message RefreshLlmToken {}

// Remote debugging

enum BreakpointKind {
    Standard = 0;
    Log = 1;
}

message DebuggerSessionEnded {
    uint64 project_id = 1;
    uint64 session_id = 2;
}

message DebuggerSession {
    uint64 session_id = 1;
    uint64 project_id = 2;
    bool ignore_breakpoints = 3;
    repeated DebugClient clients = 4;
}

message DebugClient {
    uint64 client_id = 1;
    SetDebugClientCapabilities capabilities = 2;
    SetActiveDebugLine active_debug_line = 3;
    repeated SetDebuggerPanelItem debug_panel_items = 4;
}

message ShutdownDebugClient {
    uint64 session_id = 1;
    uint64 client_id = 2;
    uint64 project_id = 3;
}

message SetDebugClientCapabilities {
    uint64 session_id = 1;
    uint64 client_id = 2;
    uint64 project_id = 3;
    bool supports_loaded_sources_request = 4;
    bool supports_modules_request = 5;
    bool supports_restart_request = 6;
    bool supports_set_expression = 7;
    bool supports_single_thread_execution_requests = 8;
    bool supports_step_back = 9;
    bool supports_stepping_granularity = 10;
    bool supports_terminate_threads_request = 11;
    bool supports_restart_frame_request = 12;
    bool supports_clipboard_context = 13;
}

message Breakpoint {
    Anchor position = 1;
    uint32 cached_position = 2;
    BreakpointKind kind = 3;
    optional string message = 4;
}

message SynchronizeBreakpoints {
    uint64 project_id = 1;
    ProjectPath project_path = 2;
    repeated Breakpoint breakpoints = 3;
}

message SetActiveDebugLine {
    uint64 project_id = 1;
    ProjectPath project_path  = 2;
    uint64 client_id = 3;
    uint32 row = 4;
}

message RemoveActiveDebugLine {
    uint64 project_id = 1;
}

enum DebuggerThreadItem {
    Console = 0;
    LoadedSource = 1;
    Modules = 2;
    Variables = 3;
}

message DebuggerSetVariableState {
    string name = 1;
    DapScope scope = 2;
    string value = 3;
    uint64 stack_frame_id = 4;
    optional string evaluate_name = 5;
    uint64 parent_variables_reference = 6;
}

message VariableListOpenEntry {
    oneof entry {
        DebuggerOpenEntryScope scope = 1;
        DebuggerOpenEntryVariable variable = 2;
    }
}

message DebuggerOpenEntryScope {
    string name = 1;
}

message DebuggerOpenEntryVariable {
    uint64 scope_id = 1;
    string name = 2;
    uint64 depth = 3;
}

message VariableListEntrySetState {
    uint64 depth = 1;
    DebuggerSetVariableState state = 2;
}

message VariableListEntryVariable {
    uint64 depth = 1;
    DapScope scope = 2;
    DapVariable variable = 3;
    bool has_children = 4;
    uint64 container_reference = 5;
}

message DebuggerScopeVariableIndex {
    repeated uint64 fetched_ids = 1;
    repeated DebuggerVariableContainer variables = 2;
}

message DebuggerVariableContainer {
    uint64 container_reference = 1;
    DapVariable variable = 2;
    uint64 depth = 3;
}

message DebuggerThreadState {
    DebuggerThreadStatus thread_status = 1;
    bool stopped = 2;
}

message UpdateThreadStatus {
    uint64 project_id = 1;
    uint64 client_id = 2;
    uint64 thread_id = 3;
    DebuggerThreadStatus status = 4;
}

enum DebuggerThreadStatus {
    Running = 0;
    Stopped = 1;
    Exited = 2;
    Ended = 3;
}

message VariableListScopes {
    uint64 stack_frame_id = 1;
    repeated DapScope scopes = 2;
}

message VariableListVariables {
    uint64 stack_frame_id = 1;
    uint64 scope_id = 2;
    DebuggerScopeVariableIndex variables = 3;
}

message DebuggerVariableList {
    repeated VariableListScopes scopes = 1;
    repeated VariableListVariables variables = 2;
    repeated AddToVariableList added_variables = 3;
}

enum VariablesArgumentsFilter {
    Indexed = 0;
    Named = 1;
}

message ValueFormat {
    optional bool hex = 1;
}

message VariablesRequest {
    uint64 project_id = 1;
    uint64 client_id = 2;
    uint64 thread_id = 3;
    uint64 session_id = 4;
    uint64 stack_frame_id = 5;
    uint64 scope_id = 6;
    uint64 variables_reference = 7;
    optional VariablesArgumentsFilter filter = 8;
    optional uint64 start = 9;
    optional uint64 count = 10;
    optional ValueFormat format = 11;
}

message AddToVariableList {
    uint64 variable_id = 1;
    uint64 stack_frame_id = 2;
    uint64 scope_id = 3;
    repeated DapVariable variables = 4;
}

message DebuggerStackFrameList {
    uint64 thread_id = 1;
    uint64 client_id = 2;
    uint64 current_stack_frame = 3;
    repeated DapStackFrame stack_frames = 4;
}

enum SteppingGranularity {
    Statement = 0;
    Line = 1;
    Instruction = 2;
}

message DapPauseRequest {
    uint64 project_id = 1;
    uint64 client_id = 2;
    uint64 thread_id = 3;
}

message DapDisconnectRequest {
    uint64 project_id = 1;
    uint64 client_id = 2;
    optional bool restart = 3;
    optional bool terminate_debuggee = 4;
    optional bool suspend_debuggee = 5;
}

message DapTerminateThreadsRequest {
    uint64 project_id = 1;
    uint64 client_id = 2;
    repeated uint64 thread_ids = 3;
}

message DapTerminateRequest {
    uint64 project_id = 1;
    uint64 client_id = 2;
    optional bool restart = 3;
}

message DapRestartRequest {
    uint64 project_id = 1;
    uint64 client_id = 2;
    bytes raw_args = 3;
}

message DapRestartStackFrameRequest {
    uint64 project_id = 1;
    uint64 client_id = 2;
    uint64 stack_frame_id = 3;
}

message DapShutdownSession {
    uint64 project_id = 1;
    optional uint64 session_id = 2; // Shutdown all sessions if this is None
}

message ToggleIgnoreBreakpoints {
    uint64 project_id = 1;
    uint64 client_id = 2;
    uint64 session_id = 3;
}

message IgnoreBreakpointState {
    uint64 project_id = 1;
    uint64 session_id = 2;
    bool ignore = 3;
}

message DapNextRequest {
    uint64 project_id = 1;
    uint64 client_id = 2;
    uint64 thread_id = 3;
    optional bool single_thread = 4;
    optional SteppingGranularity granularity = 5;
}

message DapStepInRequest {
    uint64 project_id = 1;
    uint64 client_id = 2;
    uint64 thread_id = 3;
    optional uint64 target_id = 4;
    optional bool single_thread = 5;
    optional SteppingGranularity granularity = 6;
}

message DapStepOutRequest {
    uint64 project_id = 1;
    uint64 client_id = 2;
    uint64 thread_id = 3;
    optional bool single_thread = 4;
    optional SteppingGranularity granularity = 5;
}

message DapStepBackRequest {
    uint64 project_id = 1;
    uint64 client_id = 2;
    uint64 thread_id = 3;
    optional bool single_thread = 4;
    optional SteppingGranularity granularity = 5;
}

message DapContinueRequest {
    uint64 project_id = 1;
    uint64 client_id = 2;
    uint64 thread_id = 3;
    optional bool single_thread = 4;
}

message DapContinueResponse {
    uint64 client_id = 1;
    optional bool all_threads_continued = 2;
}

message DapStackFrame {
    uint64 id = 1;
    string name = 2;
    optional DapSource source = 3;
    uint64 line = 4;
    uint64 column = 5;
    optional uint64 end_line = 6;
    optional uint64 end_column = 7;
    optional bool can_restart = 8;
    optional string instruction_pointer_reference = 9;
    optional DapModuleId module_id = 10;
    optional DapStackPresentationHint presentation_hint = 11;
}

message DebuggerLoadedSourceList {
    uint64 client_id = 1;
    repeated DapSource sources = 2;
}

message DebuggerConsole {
    // Editor console = 1;
    // Editor query_bar = 2;
}

message DebuggerModuleList {
    repeated DapModule modules = 1;
    uint64 client_id = 2;
}

message SetDebuggerPanelItem {
    uint64 project_id = 1;
    uint64 session_id = 2;
    uint64 client_id = 3;
    uint64 thread_id = 4;
    string session_name = 5;
    DebuggerConsole console = 6;
    optional DebuggerModuleList module_list = 7; // We only send this when it's supported and once per client
    DebuggerThreadItem active_thread_item = 8;
    DebuggerThreadState thread_state = 9;
    DebuggerVariableList variable_list = 10;
    DebuggerStackFrameList stack_frame_list = 11;
    DebuggerLoadedSourceList loaded_source_list = 12;
}

message UpdateDebugAdapter {
    uint64 project_id = 1;
    uint64 client_id = 2;
    optional uint64 thread_id = 3;
    uint64 session_id = 4;
    oneof variant {
        DebuggerThreadState thread_state = 5;
        DebuggerStackFrameList stack_frame_list = 6;
        DebuggerVariableList variable_list = 7;
        AddToVariableList add_to_variable_list = 8;
        DebuggerModuleList modules = 9;
    }
}



message DapVariables {
    uint64 client_id = 1;
    repeated DapVariable variables = 2;
}

// Remote Debugging: Dap Types
message DapVariable {
    string name = 1;
    string value = 2;
    optional string type = 3;
    // optional DapVariablePresentationHint presentation_hint = 4;
    optional string evaluate_name = 5;
    uint64 variables_reference = 6;
    optional uint64 named_variables = 7;
    optional uint64 indexed_variables = 8;
    optional string memory_reference = 9;
}

message DapScope {
    string name = 1;
    optional DapScopePresentationHint presentation_hint = 2;
    uint64 variables_reference = 3;
    optional uint64 named_variables = 4;
    optional uint64 indexed_variables = 5;
    bool expensive = 6;
    optional DapSource source = 7;
    optional uint64 line = 8;
    optional uint64 column = 9;
    optional uint64 end_line = 10;
    optional uint64 end_column = 11;
}

message DapSource {
    optional string name = 1;
    optional string path = 2;
    optional uint64 source_reference = 3;
    optional DapSourcePresentationHint presentation_hint = 4;
    optional string origin = 5;
    repeated DapSource sources = 6;
    optional bytes adapter_data = 7;
    repeated DapChecksum checksums = 8;
}

enum DapChecksumAlgorithm {
    CHECKSUM_ALGORITHM_UNSPECIFIED = 0;
    MD5 = 1;
    SHA1 = 2;
    SHA256 = 3;
    TIMESTAMP = 4;
}

message DapChecksum {
    DapChecksumAlgorithm algorithm = 1;
    string checksum = 2;
}

enum DapScopePresentationHint {
    Arguments = 0;
    Locals = 1;
    Registers = 2;
    ReturnValue = 3;
    ScopeUnknown = 4;
}

enum DapSourcePresentationHint {
    SourceNormal = 0;
    Emphasize = 1;
    Deemphasize = 2;
    SourceUnknown = 3;
}

enum DapStackPresentationHint {
    StackNormal = 0;
    Label = 1;
    Subtle = 2;
    StackUnknown = 3;
}

message DapModule {
    DapModuleId id = 1;
    string name = 2;
    optional string path = 3;
    optional bool is_optimized = 4;
    optional bool is_user_code = 5;
    optional string version = 6;
    optional string symbol_status = 7;
    optional string symbol_file_path = 8;
    optional string date_time_stamp = 9;
    optional string address_range = 10;
}

message DapModuleId {
    oneof id {
        uint32 number = 1;
        string string = 2;
    }
}

// Remote FS

message AddWorktree {
    uint64 project_id = 2;
    string path = 1;
    bool visible = 3;
}

message AddWorktreeResponse {
    uint64 worktree_id = 1;
    string canonicalized_path = 2;
}

message GetPathMetadata {
    uint64 project_id = 1;
    string path = 2;
}

message GetPathMetadataResponse {
    bool exists = 1;
    string path = 2;
    bool is_dir = 3;
}

message ShutdownRemoteServer {}

message RemoveWorktree {
    uint64 worktree_id = 1;
}

message Toast {
    uint64 project_id = 1;
    string notification_id = 2;
    string message = 3;
}

message HideToast {
    uint64 project_id = 1;
    string notification_id = 2;
}

message OpenServerSettings {
    uint64 project_id = 1;
}

message GetPermalinkToLine {
    uint64 project_id = 1;
    uint64 buffer_id = 2;
    Range selection = 3;
}

message GetPermalinkToLineResponse {
    string permalink = 1;
}
message FlushBufferedMessages {}
message FlushBufferedMessagesResponse {}

message LanguageServerPromptRequest {
    uint64 project_id = 1;

    oneof level {
        Info info = 2;
        Warning warning = 3;
        Critical critical = 4;
    }

    message Info {}
    message Warning {}
    message Critical {}

    string message = 5;
    repeated string actions = 6;
    string lsp_name = 7;
}

message LanguageServerPromptResponse {
    optional uint64 action_response = 1;
}

message ListToolchains {
    uint64 project_id = 1;
    uint64 worktree_id = 2;
    string language_name = 3;
}

message Toolchain {
    string name = 1;
    string path = 2;
    string raw_json = 3;
}

message ToolchainGroup {
    uint64 start_index = 1;
    string name = 2;
}

message ListToolchainsResponse {
    repeated Toolchain toolchains = 1;
    bool has_values = 2;
    repeated ToolchainGroup groups = 3;
}

message ActivateToolchain {
    uint64 project_id = 1;
    uint64 worktree_id = 2;
    Toolchain toolchain = 3;
    string language_name = 4;
}

message ActiveToolchain {
    uint64 project_id = 1;
    uint64 worktree_id = 2;
    string language_name = 3;
}

message ActiveToolchainResponse {
    optional Toolchain toolchain = 1;
}

message Branch {
    bool is_head = 1;
    string name = 2;
    optional uint64 unix_timestamp = 3;
}

message GitBranches {
    uint64 project_id = 1;
    ProjectPath repository = 2;
}

message GitBranchesResponse {
    repeated Branch branches = 1;
}

message UpdateGitBranch {
    uint64 project_id = 1;
    string branch_name = 2;
    ProjectPath repository = 3;
}
message GetPanicFiles {
}

message GetPanicFilesResponse {
    repeated string file_contents = 2;
}

message CancelLanguageServerWork {
    uint64 project_id = 1;

    oneof work {
        Buffers buffers = 2;
        LanguageServerWork language_server_work = 3;
    }

    message Buffers {
        repeated uint64 buffer_ids = 2;
    }

    message LanguageServerWork {
        uint64 language_server_id = 1;
        optional string token = 2;
    }
}

message Extension {
    string id = 1;
    string version = 2;
    bool dev = 3;
}

message SyncExtensions {
    repeated Extension extensions = 1;
}

message SyncExtensionsResponse {
    string tmp_dir = 1;
    repeated Extension missing_extensions = 2;
}

message InstallExtension {
    Extension extension = 1;
    string tmp_dir = 2;
}

message RegisterBufferWithLanguageServers{
    uint64 project_id = 1;
    uint64 buffer_id = 2;
}

message Stage {
    uint64 project_id = 1;
    uint64 worktree_id = 2;
    uint64 work_directory_id = 3;
    repeated string paths = 4;
}

message Unstage {
    uint64 project_id = 1;
    uint64 worktree_id = 2;
    uint64 work_directory_id = 3;
    repeated string paths = 4;
}

message Commit {
    uint64 project_id = 1;
    uint64 worktree_id = 2;
    uint64 work_directory_id = 3;
    string message = 4;
    optional string name = 5;
    optional string email = 6;
}<|MERGE_RESOLUTION|>--- conflicted
+++ resolved
@@ -309,39 +309,37 @@
 
         RegisterBufferWithLanguageServers register_buffer_with_language_servers = 290;
 
-<<<<<<< HEAD
-        SynchronizeBreakpoints Synchronize_breakpoints = 293;
-        SetActiveDebugLine set_active_debug_line = 294;
-        RemoveActiveDebugLine remove_active_debug_line = 295;
-        SetDebuggerPanelItem set_debugger_panel_item = 296;
-        UpdateDebugAdapter update_debug_adapter = 297;
-        ShutdownDebugClient shutdown_debug_client = 298;
-        SetDebugClientCapabilities set_debug_client_capabilities = 299;
-
-        DapNextRequest dap_next_request = 300;
-        DapStepInRequest dap_step_in_request = 301;
-        DapStepOutRequest dap_step_out_request = 302;
-        DapStepBackRequest dap_step_back_request = 303;
-        DapContinueRequest dap_continue_request = 304;
-        DapContinueResponse dap_continue_response = 305;
-        DapPauseRequest dap_pause_request = 306;
-        DapDisconnectRequest dap_disconnect_request = 307;
-        DapTerminateThreadsRequest dap_terminate_threads_request = 308;
-        DapTerminateRequest dap_terminate_request = 309;
-        DapRestartRequest dap_restart_request = 310;
-        DapShutdownSession dap_shutdown_session = 311;
-        UpdateThreadStatus update_thread_status = 312;
-        VariablesRequest variables_request = 313;
-        DapVariables dap_variables = 314;
-        DapRestartStackFrameRequest dap_restart_stack_frame_request = 315;
-        IgnoreBreakpointState ignore_breakpoint_state = 316;
-        ToggleIgnoreBreakpoints toggle_ignore_breakpoints = 317;
-        DebuggerSessionEnded debugger_session_ended = 318; // current max
-=======
         Stage stage = 293;
         Unstage unstage = 294;
-        Commit commit = 295; // current max
->>>>>>> eb820ab8
+        Commit commit = 295;
+
+        SynchronizeBreakpoints Synchronize_breakpoints = 296;
+        SetActiveDebugLine set_active_debug_line = 297;
+        RemoveActiveDebugLine remove_active_debug_line = 298;
+        SetDebuggerPanelItem set_debugger_panel_item = 299;
+        UpdateDebugAdapter update_debug_adapter = 300;
+        ShutdownDebugClient shutdown_debug_client = 301;
+        SetDebugClientCapabilities set_debug_client_capabilities = 302;
+
+        DapNextRequest dap_next_request = 303;
+        DapStepInRequest dap_step_in_request = 304;
+        DapStepOutRequest dap_step_out_request = 305;
+        DapStepBackRequest dap_step_back_request = 306;
+        DapContinueRequest dap_continue_request = 307;
+        DapContinueResponse dap_continue_response = 308;
+        DapPauseRequest dap_pause_request = 309;
+        DapDisconnectRequest dap_disconnect_request = 310;
+        DapTerminateThreadsRequest dap_terminate_threads_request = 311;
+        DapTerminateRequest dap_terminate_request = 312;
+        DapRestartRequest dap_restart_request = 313;
+        DapShutdownSession dap_shutdown_session = 314;
+        UpdateThreadStatus update_thread_status = 315;
+        VariablesRequest variables_request = 316;
+        DapVariables dap_variables = 317;
+        DapRestartStackFrameRequest dap_restart_stack_frame_request = 318;
+        IgnoreBreakpointState ignore_breakpoint_state = 319;
+        ToggleIgnoreBreakpoints toggle_ignore_breakpoints = 320;
+        DebuggerSessionEnded debugger_session_ended = 321; // current max
     }
 
     reserved 87 to 88;
